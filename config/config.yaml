--- conflicted
+++ resolved
@@ -92,30 +92,6 @@
   # KDE bandwidths in proportion of a year to use per strain.
   narrow_bandwidth: 0.05
   proportion_wide: 0.0
-
-<<<<<<< HEAD
-=======
-#
-# Region-specific settings
-#
-
-# List of regions to build specific builds for using intelligent subsampling.
-regions:
-  - global
-
-# Subsampling settings for region of focus and context.
-subsample_focus:
-  group_by: "division year month"
-  group_by_europe: "country year month"
-  seq_per_group_regional: 260
-
-  # Sequences per group if the current build is not a regional build.
-  seq_per_group_global: 40
-
-subsample_context:
-  group_by: "country year month"
-  sequences_per_group: 20
->>>>>>> 4b48c636
 
 #
 # Region-specific settings
