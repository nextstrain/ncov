--- conflicted
+++ resolved
@@ -134,14 +134,6 @@
 21J (Delta)	nuc	26767	C
 21J (Delta)	nuc	28461	G
 
-<<<<<<< HEAD
-21K (Omicron)	nuc	8393	A
-21K (Omicron)	nuc	13195	C
-21K (Omicron)	nuc	18163	G
-21K (Omicron)	nuc	25000	T
-21K (Omicron)	nuc	27259	C
-
-=======
 21K (Omicron)	nuc	15240	T
 21K (Omicron)	nuc	23202	A
 21K (Omicron)	nuc	23525	T
@@ -154,7 +146,4 @@
 21L	nuc	23525	T
 21L	nuc	23599	G
 21L	nuc	24424	T
-21L	nuc	27259	C
-
-
->>>>>>> 0e90f341
+21L	nuc	27259	C