location	A Coruna	43.361494	-8.411483
location	Aalter	51.079810	3.459957
location	Aarschot	50.986584	4.868284
location	Abondant	48.790785	1.420178
location	Accra	5.591875	-0.184552
location	Adams County WA	46.985877	-118.480355
location	Adams County WI	43.973540	-89.755486
location	Agargaon	23.7792	90.3737
location	Agoncillo	42.4451704	-2.2913654
location	Agualva	38.7712545	-9.291961378935335
location	Aguas livres	38.7077507	-9.1365919
location	Ahmedabad	23.024605	72.570805
location	Aichi	35.067543	137.334061
location	Aiseau	50.404827	4.576191
location	Aisemont	50.404382	4.651832
location	Akola	20.7618624	77.19217162524623
location	Al Amrat	23.5223356	58.5002366
location	Al Awabi	23.3	57.52
location	Al Matariyyah	30.123764	31.317953
location	Alajuela	10.012782	-84.215404
location	Alameda County	37.6017	-121.7195
location	Alamedilla	37.5816	-3.2439
location	Albacete	38.9943	-1.8585
location	Albal	39.3964	-0.4137
location	Albany County	42.601369	-73.973601
location	Albelda de Iregua	42.3560509	-2.4736796
location	Alberite	42.4060734	-2.4392907
location	Albolote	37.2283	-3.6544
location	Alboraya	39.4990	-0.3510
location	Albuixech	39.5448	-0.3248
location	Alcala de Henares	40.4820	-3.3635
location	Alcala la Real	37.4645	-3.9241
location	Alcalde Díaz	9.118995	-79.559360
location	Alcaniz	41.0510	-0.1335
location	Alcobendas	40.527225	-3.637649
location	Alcudia	39.8533	3.1240
location	Aldrans	47.250725	11.445815
location	Alfacar	37.2383551	-3.5663721
location	Alfaro	42.1785741	-1.7492454
location	Algeciras	36.138633	-5.455967
location	Algueirão-Mem Martins	38.7999099	-9.3397834
location	Alhaurin de la Torre	36.657013	-4.560975
location	Alianca	-7.6026425	-35.2263514
location	Aligandí	9.233243	-78.016640
location	Alken	50.877283	5.289834
location	Allamakee County	43.286290	-91.352362
location	Almansa	38.8703	-1.0993
location	Almargem do Bispo	38.8491202	-9.264334778649605
location	Almassera	39.5105	-0.3572
location	Almenara	-16.1797	-40.6953
location	Almeria	36.844270	-2.450766
location	Altenhof Am Hausruck	48.134291	13.686464
location	Amadora	38.7595162	-9.223677009460125
location	Amajuba	-27.7351566	29.961884968271626
location	Ambite	40.3284	-3.1824
location	Amelia Denis de Icaza	9.041001	-79.516947
location	Ames	42.9038	-8.6584
location	Amravati	21.15454115	77.64429617998744
location	Anchorage	61.203109	-149.888095
location	Ancón	9.065597	-79.613801
location	Andalucia	4.173863	-76.164864
location	Andel	51.7851	5.0549
location	Andenne	50.487207	5.056619
location	Anderlecht	50.829058	4.29586
location	Ans	50.671731	5.510231
location	Anserma	5.238746	-75.782888
location	Antananarivo	-18.9100122	47.5255809
location	Antequera	37.017136	-4.561986
location	Antheit	50.548353	5.240102
location	Anzegem	50.830817	3.452651
location	Ar Rustaq	23.3899385	57.4201142
location	Arbre	50.611772	3.817121
location	Arganda del Rey	40.3064	-3.4479
location	Armenia	4.539019	-75.680551
location	Arnulfo Arias	8.9517794	-79.5563299
location	Arraiján	8.98985635	-79.6793266702984
location	As Seeb	23.6821956	58.1843842
location	Aserri	9.865508	-84.091553
location	Asnières-sur-Seine	48.911508	2.284362
location	Asotin County	46.1460	-117.2085
location	Asper	50.915644	3.652577
location	Asse	50.9094	4.2005
location	Assebroek	51.201322	3.255146
location	Assumption Parish	29.912050	-91.042405
location	Atarfe	37.2212	-3.6902
location	Auckland	-36.8314	174.7606
location	Auderghem	50.808473	4.439214
location	Aurangabad	19.877263	75.3390241
location	Autol	42.2130714	-2.0057815
location	Avelgem	50.781406	3.450563
location	Awa Reserve	0.450000	-77.450000
location	Ayna	40.4637	-3.7492
location	Babahoyo	-1.802318	-79.524709
location	Bad Gastein	47.109942	13.127594
location	Badalona	41.4493539	2.248254
location	Bahia Blanca	-38.7183	-62.2663
location	Bahla	22.970025	57.2986957
location	Balazote	38.8849	-2.1523
location	Balen	51.155143	5.184431
location	Bangkok	13.803139	100.491612
location	Baranain	42.804918	-1.682891
location	Barasoain	42.604612	-1.645399
location	Barcelona	41.403267	2.151855
location	Bardoli	21.127394	73.105201
location	Barka	23.7079666	57.89278
location	Barrancabermeja	7.067561	-73.848406
location	Barranquilla	10.987216	-74.805576
location	Barueri	-23.5114	-46.8729
location	Bassilly	50.675907	3.933169
location	Baudour	50.482837	3.838083
location	Bauffe	50.569209	3.853564
location	Bawshar	23.56	58.41
location	Bayad	23.2298	73.2205
location	Bayside	43.1806	-87.9006
location	Bazel	51.146864	4.298358
location	Beacon Falls	41.4426	-73.0618
location	Beerse	50.753018	4.305199
location	Beersel	50.7669	4.3085
location	Beerst	51.058103	2.886961
location	Beijing	40.071320	116.406908
location	Bela - Ledec Na Sazavou	49.693369	15.277533
location	Belchatow County	51.3686224	19.276131823300723
location	Belford Roxo	-22.7645	-43.3996
location	Belisario Frías	9.0771648	-79.48888901107873
location	Belisario Porras	9.054304	-79.499527
location	Bella Vista	8.984259	-79.525189
location	Belleville	42.863312	-89.535472
location	Bello	6.337338	-75.551569
location	Beloeil	50.535799	3.698624
location	Beloit	42.519007	-89.018844
location	Benajarafe	36.716604	-4.195416
location	Benevento	41.247642600000006	14.705466481850998
location	Bengaluru Urban	12.94514225	77.55364499971128
location	Beniganim	38.9431	-0.4439
location	Benirredra	38.9612	-0.1928
location	Benton County	36.2662	-94.4800
location	Berchem	50.789509	3.509630
location	Berchem-Sainte-Agathe	50.865005	4.292878
location	Berea	-29.8505556	31.0019444
location	Berg	50.931302	4.537617
location	Bergamo	45.6983	9.6773
location	Bergen County	40.9263	-74.0770
location	Beringen	51.064162	5.224601
location	Berkeley County	33.1595951	-79.9070461
location	Berlicum	51.6789	5.4012
location	Berloz	50.703886	5.202112
location	Bermeo	43.418493	-2.730537
location	Betania	9.011641	-79.527928
location	Bethany	41.427181	-72.993597
location	Beuzet	50.533144	4.745754
location	Bevel	51.137253	4.680380
location	Bevere	51.248887	4.235716
location	Beveren	51.244589	4.229537
location	Beverlo	51.086108	5.218808
location	Beverst	50.889411	5.475428
location	Bharuch	21.720731	72.999163
location	Bhavnagar	21.7718836	72.1416449
location	Bhuj	23.247885	69.666857
location	Bienville Parish	32.340169	-93.050187
location	Bierbeek	50.836502	4.771272
location	Bierset	50.656953	5.454009
location	Bikaner	28.024421	73.311641
location	Binche	50.404183	4.193398
location	Birbhum	24.0	87.583333
location	Bizkaia	43.2204	-2.6984
location	Blaasveld	51.055289	4.377447
location	Blanchardville	42.809498	-89.860021
location	Blandain	50.624503	3.303954
location	Blanden	50.824873	4.709589
location	Blankenberge	51.301443	3.139196
location	Blaricum	52.2727	5.2481
location	Blegny	50.676412	5.704849
location	Bocholt	51.183426	5.558851
location	Bogarra	38.5815065	-2.2129227
location	Boiro	42.6475	-8.8834
location	Bonheiden	51.01931	4.568699
location	Bonrepos i Mirambell	39.5178	-0.3647
location	Boqueixón	42.8118	-8.4147
location	Bornem	51.095382	4.243244
location	Bossier Parish	32.684186	-93.609166
location	Boston	42.354750	-71.061299
location	Botad	22.1723	71.6636
location	Bottelare	50.962494	3.753962
location	Bourg-en-Bresse	46.206861	5.229144
location	Bourgoin-Jallieu	45.5872259	5.2828123
location	Boussu	50.425366	3.797692
location	Boutersem	50.833781	4.839596
location	Braffe	50.551795	3.582031
location	Brahmanbaria	23.9675	91.1119
location	Braine-l'Alleud	50.671286	4.358875
location	Braine-le-Château	50.677854	4.267574
location	Braine-le-Comte	50.612409	4.149466
location	Branford	41.286635	-72.801979
location	Brasilia	-15.814189	-47.875543
location	Brasschaat	51.308911	4.497508
location	Breclav	48.7594008	16.8813137
location	Bree	51.138202	5.631877
location	Breendonk	51.042441	4.321611
location	Bressoux	50.639339	5.605728
location	Brest	48.398586	-4.493766
location	Bridgeport	41.1792	-73.1894
location	Brindisi	40.629964	17.937041
location	Brisbane	-27.484246	153.026118
location	Bristol	41.6718	-72.9493
location	Brno	49.1922443	16.6113382
location	Brodno-Warszawa	52.288533	21.0310084
location	Broechem	51.180793	4.602098
location	Bronx	40.858846	-73.864979
location	Brookfield	43.066515	-88.129450
location	Brooklyn	40.6782	-73.9442
location	Brooklyn WI	42.854602	-89.371662
location	Broome County	42.136164	-75.832955
location	Brown County WI	44.4383498	-88.0167093
location	Brown Deer	43.1633	-87.9645
location	Brugelette	50.602225	3.869806
location	Brunehaut	50.528143	3.394669
location	Bruxelles	50.844766	4.351355
location	Bucaramanga	7.112728	-73.129549
location	Buchanan County	42.4566	-91.9099
location	Budapest	47.482728	19.084269
location	Buga	3.903723	-76.300764
location	Buggenhout	51.010966	4.197976
location	Buissenal	50.663713	3.655885
location	Buraca	38.7437889	-9.2082841
location	Buraimi	24.25919	55.783763
location	Burdinne	50.585698	5.092629
location	Burhanpur	21.318288	76.220760
location	Burlington County	39.9325409	-74.7226665
location	Burunga	8.9708564	-79.6721541
location	Bury	50.541909	3.593710
location	Buzet	50.419853	4.773861
location	Büllingen	50.395004	6.308021
location	Cacem	38.7704429	-9.30908972918529
location	Caddo Parish	32.618244	-93.832261
location	Cadiz	36.524659	-6.285386
location	Caieiras	-23.375719	-46.723472
location	Cairns	-16.890992	145.724483
location	Cajica	4.919830	-74.024182
location	Calahorra	42.307900	-1.966751
location	Calceta	-0.8480934	-80.1640382
location	Cali	3.4516	-76.5320
location	Calidonia	7.959520	-81.390275
location	California	36.357039	-119.690182
location	Calvia	39.5650931	2.5046323
location	Camaragibe	-8.0213832	-34.9810768
location	Camden County	39.814507	-74.986182
location	Campbellsport	43.596732	-88.280763
location	Campo Real	40.3390	-3.3833
location	Canet d'en Berenguer	39.6806	-0.2192
location	Cape Town Metro	-33.970973	18.510306
location	Caraman	43.5292631	1.7600805
location	Cardiff	51.476291	-3.178964
location	Carentan	49.302133	-1.250938
location	Cartagena	10.400866	-75.503036
location	Caruaru	-8.2829702	-35.9722852
location	Casal de Cambra	38.8005207	-9.2307698
location	Casalarreina	42.5479528	-2.911077
location	Casteau	50.515333	4.013682
location	Castillo de Locubin	37.5279563	-3.9422486
location	Castril	37.7957	-2.7802
location	Cayambe	-0.0038813	-78.04818008344479
location	Cayuga County	42.900990	-76.575649
location	Cergy	49.0356	2.0603
location	Chaineux	50.6317	5.8344
location	Chalon sur Saone	46.7808	4.8539
location	Chambery	45.5662672	5.9203636
location	Chamoli	30.499632300000002	79.61879245944404
location	Champion	50.495161	4.902091
location	Chandpur	23.2321	90.6631
location	Changzhou	31.774498	119.919839
location	Chateau-Thierry	49.048053	3.390023
location	Chelan County	47.8012197	-120.6276904
location	Chenango County	42.4972	-75.6208
location	Chengdu	30.640989	104.067518
location	Chepo	9.1741164	-79.0900045
location	Chercq	50.588930	3.422219
location	Cheshire	41.5084	-72.9106
location	Chicago	41.858966	-87.637242
location	Chiclana de la Frontera	36.407163	-6.153590
location	Chikkaballapura	13.4358702	77.7312434
location	Chilches	36.726129	-4.224430
location	Chilibre	9.1643168	-79.6191005
location	Chillan	-36.6063	-72.1023
location	Chippewa County WI	45.0740585	-91.2947258
location	Chippewa Falls	44.931261	-91.389704
location	Choconta	5.146017	-73.683678
location	Chongqing	29.858721	107.375623
location	Choryasi	21.309529	72.957233
location	Chuda	22.4806	71.6879
location	Chungcheongnam	36.685948	126.799198
location	Churriana de la Vega	37.1457	-3.6449
location	Châtelet	50.400026	4.521491
location	Cienaga	11.006697	-74.244529
location	Cijuela	37.1998748	-3.8105099
location	Cincinnati	39.122033	-84.515918
location	Ciney	50.269588	5.122431
location	Cintruenigo	42.078227	-1.805927
location	Cizur Menor	42.786144	-1.677269
location	Clackamas County	45.1608821	-122.2305038
location	Clark County	45.778260	-122.491540
location	Clayton AU	-37.9173212	145.1304242
location	Clayton PA	9.01106725	-79.57271645992734
location	Clinton County	44.703277	-73.705166
location	Coevorden	52.6614	6.7411
location	Cogollos de la Vega	37.2755727	-3.572149
location	Colfontaine	50.40777	3.846237
location	Colombes	48.9221	2.2533
location	Colorado Springs	38.8339	-104.8214
location	Columbia County	45.956622	-123.082332
location	Columbia County OR	45.968079	-123.064474
location	Columbia County WI	43.461844	-89.293554
location	Columbus OH	39.973143	-82.993618
location	Columbus WI	43.337556	-89.023979
location	Comines	50.749249	3.221643
location	Compiègne	49.408175	2.842839
location	Conil de la Frontera	36.277924	-6.088770
location	Contamine-sur-Arve	46.1274947	6.3395716
location	Contamines	45.820585	6.727730
location	Contra Costa County	37.871082	-121.872678
location	Cook County	41.8197385	-87.756525
location	Copiapo	-27.372842	-70.320323
location	Cordoba	37.890049	-4.780881
location	Cork	51.899	-8.460
location	Corroios	38.6415327	-9.1522335
location	Cortijos Nuevos	38.2471	-2.7259
location	Cottage Grove	43.090480	-89.205111
location	Couillet	50.391184	4.459113
location	Courcelles	50.469378	4.34449
location	Couthuin	50.5315	5.1225
location	Couvin	50.035063	4.485139
location	Cova da Moura	38.9114419	-9.428262
location	Cowlitz County	46.186419	-122.679487
location	Craponne	45.743476	4.7231057
location	Crawford County	42.0347	-95.3103
location	Cross Plains	43.115305	-89.646827
location	Crouy en Thelle	49.213817	2.320688
location	Crépy en Valois	49.234399	2.888491
location	Cucuta	7.907734	-72.507857
location	Cudahy	42.946879	-87.861992
location	Cuenca	40.0704	-2.1374
location	Cuesmes	50.435127	3.923209
location	Cullar Vega	37.1535419	-3.6703193
location	Curridabat	9.916215	-84.035009
location	Da Serra	-23.7442	-46.3975
location	Dahegam	23.1637	72.8102
location	Dahod	22.836899	74.251376
location	Dalen	52.6994	6.7568
location	Dalhem	50.71948	5.758129
location	Dalian	38.9181714	121.6282945
location	Damaia de Cima	38.7469973	-9.2202393
location	Dane County	43.0186	-89.5498
location	Darjeeling	27.028909	88.260898
location	Daskroi	22.95840725	72.71852429515411
location	Dasman	29.386491	47.999895
location	Davis	38.5449	-121.7405
location	DeSoto Parish	32.071362	-93.725530
location	Decines	45.773606	4.9633314
location	Deerlijk	50.837861	3.365039
location	Deforest	43.244858	-89.351873
location	Dehradun	30.3255646	78.0436813
location	Deinze	50.9875	3.5236
location	Delft	52.0116	4.3571
location	Denver County	39.7348381	-104.9653271
location	Derbyshire	53.142893	-1.611670
location	Desamparados	9.895826	-84.062458
location	Deurne	51.220173	4.458167
location	Dhanera	24.5064	72.0258
location	Dhansura	23.3498	73.2087
location	Dholka	22.726607	72.4411863
location	Diadema	-23.692685	-46.606911
location	Diemen	52.3390	4.9592
location	Diest	50.998854	5.062917
location	Dijon	47.3220	5.0415
location	Dilbeek	50.8465	4.2621
location	Dodge County	43.413614	-88.7177834
location	Dolembreux	50.535464	5.632975
location	Domažlice	49.4407069	12.9298338
location	Don Bosco	9.0576699	-79.4168184
location	Dongguan	22.992389	113.744830
location	Donostia-San Sebastian	43.304023	-1.981439
location	Door County	44.7615925	-87.5329747
location	Dosquebradas	4.832649	-75.677377
location	Douglas County	47.728531	-119.651043
location	Dour	50.390137	3.785941
location	Dubuque County	42.4692988	-90.8742047
location	Duesseldorf	51.22166	6.75289
location	Duisburg	50.814708	4.551668
location	Dupage County	41.8603735	-88.0906873
location	Duque de Caxias	-22.7863	-43.3053
location	Durcal	36.9879333	-3.5663828
location	Dutchess County	41.762637	-73.721778
location	East Baton Rouge Parish	30.469664	-91.097549
location	East Feliciana Parish	30.850463	-91.036298
location	East Haven	41.298543	-72.862538
location	East Medinipur	22.037985	87.811563
location	Echavarri	42.727827	-2.066099
location	Eielson AFB	64.655387	-147.064620
location	Eindhoven	51.4416	5.4697
location	Eisden	50.984698	5.714420
location	Ekeren	51.276812	4.418126
location	El Cerrito	3.684363	-76.311345
location	El Chorrillo	8.949912	-79.545254
location	El Crisol	9.045101	-79.4735522
location	El Prat de Llobregat	41.3246333	2.0952568
location	El Puig	39.5908	-0.3031
location	El Rosal	40.4637	3.7492
location	El Villar de Arnedo	42.318377	-2.093425
location	Elbigenalp	47.289202	10.434541
location	Elda	38.4765	-0.7966
location	Ellezelles	50.7338	3.6799
location	Elm Grove	43.047975	-88.086157
location	Elmendorf AFB	61.252028	-149.812043
location	Embrun	44.5642457	6.4957085
location	Encosta de Sol	38.7673226	-9.2101078
location	Enghien	50.690407	4.036980
location	England	52.405994	-1.671707
location	Envigado	6.168786	-75.583389
location	Ere	50.580306	3.368009
location	Ernesto Córdoba	9.093882	-79.530121
location	Escazu	9.919781	-84.142340
location	Essex County	40.784033	-74.235550
location	Estinnes	50.374881	4.103617
location	Ettelgem	51.178991	3.030238
location	Etterbeek	50.833658	4.394661
location	Eupen	50.6292	6.0337
location	Ezcaray	42.3257844	-3.0146438
location	Fairbanks	64.835015	-147.664888
location	Fairfield	41.1408	-73.2613
location	Fairfield County CT	41.2943069	-73.37486
location	Fairfield County SC	34.4091797	-81.1131228
location	Faridabad	28.402837	77.3085626
location	Fayette County	42.9258	-91.9099
location	Feira de Santana	-12.2598	-38.9675
location	Fenoarivo	-17.382029	49.4099733
location	Fillmore County	41.5637	-92.0077
location	Fitchburg	42.986206	-89.426696
location	Fitero	42.059536	-1.858151
location	Flobecq	50.752594	3.731461
location	Florianopolis	-27.581052	-48.481313
location	Florida	27.6648	-81.5158
location	Flénu	50.433143	3.888990
location	Focsani	45.697572	27.188348
location	Fond Du Lac County	43.739156	-88.479198
location	Fonelas	37.4137	-3.1742
location	Fontaine-Valmont	50.317343	4.215677
location	Fontaine-l'Évêque	50.407803	4.325273
location	Forchies-la-Marche	50.435103	4.319844
location	Forest	50.8134	4.3248
location	Foshan	23.018766	113.121428
location	Frailes	37.4866	-3.8382
location	Frameries	50.389738	3.883946
location	Franklin	42.882823	-88.009275
location	Franklin County NY	44.5926	-74.3388
location	Franklin County WA	46.517555	-118.921601
location	Froyennes	50.622463	3.347464
location	Fryšták	49.2852044	17.6834631
location	Funza	4.713017	-74.206999
location	Fuyang	32.904205	115.812367
location	Fuzhou	27.965633	116.359573
location	Gandhinagar	23.227004	72.643142
location	Gandia	38.9680	-0.1845
location	Ganjam	19.5	84.5
location	Ganshoren	50.873	4.3093
location	Ganzhou	25.8307	114.9335
location	Garches	48.8461	2.1887
location	Gaziabad	28.6711527	77.4120356
location	Geetbets	50.891512	5.132033
location	Geluwe	50.809763	3.076704
location	Genappe	50.603841	4.451737
location	General Villamil Playas	-2.5937913000000004	-80.42615751756438
location	Genk	50.966203	5.492020
location	Gennevilliers	48.927444	2.292449
location	Gentbrugge	51.042328	3.759051
location	Genval	50.720392	4.493708
location	Geraardsbergen	50.777365	3.899454
location	Ghlin	50.467281	3.892335
location	Ghogha	21.6874043	72.2761717
location	Gierle	51.2672	4.8677
location	Gilet	39.6668	-0.3325
location	Gilgit	35.880589	74.448161
location	Givry	50.380304	4.037642
location	Glastonbury	41.6862	-72.5451
location	Glendale	43.129400	-87.930209
location	Gold Coast	-28.019726	153.398160
location	Gomez Palacios	25.5732473	-103.494779
location	Gondal	21.9612	70.7939
location	Gondrecourt-le-Chateau	48.505557	5.503554
location	Goutroux	50.406076	4.360658
location	Grafton	43.315718	-87.954140
location	Granada	37.1773	-3.5986
location	Grand Princess Cruise Ship	38.308882	-123.779663
location	Grand-Leez	50.582921	4.774690
location	Grant County WA	47.209925	-119.420874
location	Grant County WI	42.888151	-90.703612
location	Grant Parish	31.570014	-92.534059
location	Grau de Sagunt	39.633481	-0.241370
location	Grays Harbor County	47.1744169	-123.8658829
location	Greater Houston Area	29.679767	-95.360138
location	Greater Milwaukee Area	43.0389	-87.9065
location	Grecia	10.071966	-84.312172
location	Green County	42.687601	-89.584475
location	Greenfield	42.957786	-88.007122
location	Greenwich	41.0262	-73.6282
location	Grimbergen	50.942962	4.375664
location	Grobbendonk	51.176608	4.738931
location	Grodzisk Mazowiecki	52.105601	20.633940
location	Grote-Brogel	51.153218	5.508637
location	Guadalupe	8.859217	-79.808174
location	Guadix	37.3011	-3.1403
location	Guangzhou	23.123972	113.292889
location	Guayaquil	-2.1899066	-79.887726
location	Guediawaye	14.7828	-17.3760
location	Guevejar	37.2574	-3.5977
location	Gulshan	23.7925	90.4078
location	Gurugram	28.4646148	77.0299194
location	Guyancourt	48.7629	2.0753
location	Gyeonggi	37.397957	127.380864
location	Haarlem	52.3874	4.6462
location	Haasrode	50.831336	4.733827
location	Habiganj	24.3840	91.4169
location	Halen	50.948587	5.090071
location	Halle	50.723860	4.235891
location	Ham Sous Varsberg	49.1796	6.6452
location	Hamden	41.397428	-72.924035
location	Hamme	51.081154	4.142607
location	Hangzhou	30.272732	120.154501
location	Hannut	50.667745	5.077469
location	Hanoi	21.020191	105.836099
location	Harbin	45.743472	126.645116
location	Harchies	50.479753	3.694996
location	Hardinxveld	51.8324	4.8336
location	Hardinxveld Giessendam	51.830196	4.840971
location	Harelbeke	50.865264	3.308918
location	Haridwar	29.9384473	78.1452985
location	Haro	42.5768922	-2.8466768
location	Harry Gwala	-30.0841649	29.745542074375365
location	Hartford	43.3178	-88.3790
location	Haulchin	50.383200	4.081708
location	Havelange	50.359744	5.246545
location	Haveri	14.7874825	75.3996731
location	Havré	50.463797	4.044809
location	Hawali	9.3378	48.0235
location	Hefei	31.806280	117.227234
location	Heinsberg	51.056262	6.113915
location	Heinsberg District	51.0499	6.1163
location	Hellin	38.5069	-1.6979
location	Helmond	51.4793	5.6570
location	Hemiksem	51.143514	4.339896
location	Henri-Chapelle	50.666254	5.938463
location	Hensies	50.435594	3.711566
location	Heppen	51.108225	5.228402
location	Herce	42.2142703	-2.1654832
location	Herrera (Panama Oeste)	8.947953	-79.856674
location	Herselt	51.048723	4.879674
location	Herstal	50.680399	5.606845
location	Herve	50.647665	5.794572
location	Heusden-Zolder	51.016671	5.290726
location	Heverlee	50.861704	4.695889
location	Hillpoint	43.423267	-90.113371
location	Himatnagar	23.5969	72.9630
location	Hoegaarden	50.7743	4.8927
location	Holsbeek	50.9211	4.757
location	Holy Cross	43.469964	-87.900967
location	Hong Kong	22.3964	114.1095
location	Honnelles	50.350747	3.714603
location	Hooghly	22.9052114	88.3760639
location	Hortolandia	-22.881443	-47.206973
location	Houston	29.813606	-95.415223
location	Houston County	43.676439	-91.493283
location	Houten	52.0278	5.1630
location	Houthalen-Helchteren	51.0312	5.3765
location	Howrah	22.554019	88.182766
location	Huaian	33.574586	119.132155
location	Huasco	-28.467340	-71.221674
location	Hudson County	40.741619	-74.059016
location	Huetor Santillan	37.2228	-3.5150
location	Huizhou	23.107144	114.457913
location	Huldenberg	50.7886	4.5881
location	Humboldt County	40.7450	-123.8695
location	Hyderabad	17.431807	78.416233
location	Iasi	47.155585	27.590394
location	Ibague	4.438643	-75.190558
location	Ibarra	0.3478421	-78.1173588
location	Iberville Parish	30.256342	-91.380864
location	Ibiza	39.0200	1.4821
location	Ibra	22.6895878	58.5469793
location	Ibri	23.2178676	56.4921938
location	Illinois	40.088552	-89.301876
location	Illora	37.2885009	-3.8795173
location	Imperial County	32.845969	-115.543429
location	Indianapolis	39.7684	-86.1581
location	Innsbruck	47.283507	11.379467
location	Interior Alaska	65.905635	-150.144417
location	Ipiales	0.828410	-77.638041
location	Ipojuca	-8.3980773	-35.0611068
location	Ischgl	47.011789	10.289683
location	Itaborai	-22.7570	-42.8643
location	Itagui	6.174822	-75.607579
location	Itapecerica Da Serra	-23.734665	-46.857835
location	Ixelles	50.826707	4.374329
location	Iznalloz	37.3926	-3.5199
location	Jaboatao Dos Guararapes	-8.1752476	-34.9468716
location	Jackson	43.325508	-88.167662
location	Jackson County IA	42.195909	-90.570525
location	Jackson County WI	44.312857	-90.780626
location	Jaipur	26.901676	75.793978
location	Jalna	19.9182328	75.8686246900443
location	Jamnagar	22.471143	70.051543
location	Jamundi	3.260158	-76.539750
location	Janesville	42.691211	-89.014160
location	Jashore	23.1665971	89.2095143
location	Jatrabari	23.711397	90.435403
location	Jefferson County NY	44.095507	-75.890072
location	Jefferson County WA	47.728342	-123.606395
location	Jefferson County WI	43.025978	-88.773336
location	Jefferson Parish	29.777633	-90.114916
location	Jemappes	50.446399	3.898191
location	Jerez De La Frontera	36.690491	-6.126763
location	Jetpur	21.7547	70.6180
location	Jette	50.883110	4.324621
location	Jian	27.0876	114.9647
location	Jingzhou	30.350752	112.237294
location	Jipijapa	-1.5158193	-80.61249824917113
location	Jiujiang	29.7051	116.0019
location	Joinville	-26.235559	-48.950735
location	Jorba	41.6014534	1.547408
location	Jose Domingo Espinar	9.049737	-79.477684
location	Juan Demóstenes Arosemena	8.928077	-79.730252
location	Juan Díaz	8.9818212	-79.5678952
location	Jumet	50.442063	4.436515
location	Jun	37.2203	-3.5931
location	Junagadh	21.5222	70.4579
location	Juneau	58.541037	-134.236606
location	Juneau County	43.8673	-90.0747
location	Jurbise	50.523647	3.904391
location	Juvisy-sur-Orge	48.690609	2.377581
location	Jönköping	57.777979	14.160453
location	Kadi	23.294922	72.333046
location	Kaggevinne	50.980233	5.021191
location	Kain	50.637121	3.379162
location	Kalia	23.037114	89.641357
location	Kalisz	51.743335	18.073619
location	Kalken	51.037676	3.917157
location	Kalmthout	51.383	4.4752
location	Kalol	23.238801	72.498547
location	Kampenhout	50.945063	4.567367
location	Kamrej	21.2797773	72.948269
location	Kane County	41.923434	-88.4248315
location	Kaohsiung	22.622632	120.312435
location	Kapadvanj	23.0200	73.0700
location	Kasterlee	51.2405	4.9674
location	Kathmandu	27.712907	85.323557
location	Kaulille	51.186846	5.525937
location	Kelmis	50.714674	6.023042
location	Kematen in Tirol	47.253643	11.273540
location	Keqiao	30.0819	120.4951
location	Kermt	50.946857	5.247189
location	Kersbeek-Miskom	50.886946	4.999315
location	Kessel-Lo	50.8851	4.7357
location	Ketchikan	55.346882	-131.655301
location	Keur Massar	14.7825027	-17.3111773
location	Kfar Saba	32.180607	34.912861
location	Kheda	22.749950	72.686465
location	Khedbrahma	24.0291	73.0435
location	King Cetshwayo	-28.750343899999997	32.050227274984636
location	King County	47.449221	-121.864246
location	Kipen	59.6739	29.8498
location	Kirkland	47.679486	-122.206354
location	Kittitas County	47.1750	-120.9319
location	Klenčí	49.4348	12.8147
location	Klickitat County	45.8767731	-120.7976033
location	Knokke-Heist	51.331501	3.308826
location	Kodinar	20.8009	70.6960
location	Kodomtoly	23.703843	90.875119
location	Koersel	51.058003	5.272274
location	Kolar	13.1369996	78.1339606
location	Kolkata	22.543905	88.374991
location	Kortenberg	50.887699	4.567473
location	Kraainem	50.8611	4.4593
location	Kraków	50.0647	19.9450
location	Kunming	25.013024	102.866742
location	Kuurne	50.860060	3.270708
location	KwaDukuza	-29.335722	31.296489
location	Kynice	49.7392	15.3601
location	Kyoto	35.007542	135.768455
location	L'Aquila	42.360082	13.391087
location	L'Hospitalet de Llobregat	41.3598601	2.0997927
location	La Chorrera	8.9789112	-79.87043288185177
location	La Crosse County	43.8617	-91.1353
location	La Estrada	42.6899	-8.4909
location	La Linea de la Concepcion	36.166010	-5.347498
location	La Union	9.922919	-84.001485
location	La Zubia	37.1206862	-3.5850833
location	Laakdal	51.081957	4.997449
location	Ladeuze	50.563047	3.768438
location	Laengenfeld	47.073729	10.969964
location	Lafayette County	42.662913	-90.134986
location	Lake County	42.3327033	-87.9939552
location	Laken	50.887688	4.353935
location	Lalin	42.6612	-8.1110
location	Lamine	50.688307	5.334720
location	Lanaken	50.884429	5.634002
location	Lanaudière	46.76678	-73.83248
location	Landen BE	50.75267	5.082
location	Lane County OR	43.9314567	-122.8575849
location	Lardero	42.4272883	-2.4624393
location	Las Cumbres	9.047266	-79.660616
location	Las Gabias	37.13257725	-3.694362820083108
location	Las Mañanitas	9.107966	-79.406759
location	Las Palmas	28.1009	-15.4654
location	Lasne	50.679575	4.463992
location	Le Pecq	48.8973	2.1064
location	Le Roeulx	50.505667	4.104105
location	Lecce	40.354894	18.168455
location	Leganés	40.3320	-3.7687
location	Lessines	50.710456	3.828368
location	Leticia	-4.212580	-69.943144
location	Levallois-Perret	48.8932	2.2879
location	Lezuza	38.9496	-2.3555
location	Lillois-Witterzée	50.644797	4.366948
location	Limbourg BE	50.613635	5.935911
location	Limoges	45.8354243	1.2644847
location	Linter	50.818098	5.042221
location	Lippelo	51.041285	4.258686
location	Lishui	28.460681	119.919147
location	Litovel	49.7014789	17.0761064
location	Livadeia	38.3312202	23.2555681
location	Livingston Parish	30.463159	-90.743070
location	Llubi	39.6994	3.0063
location	Lluchmayor	39.4908	2.8917
location	Llutxent	38.9421	-0.3554
location	Lo	50.980372	2.748844
location	Lodz	51.7687323	19.4569911
location	Logrono	42.460541	-2.446303
location	Lomas de Zamora	-34.7612	-58.4302
location	Lommel	51.223057	5.304938
location	London	51.497327	-0.118796
location	Longjumeau	48.6931	2.2948
location	Loon	51.379197	5.443200
location	Loon op zand	51.625527	5.070262
location	Los Angeles County	34.029267	-118.242865
location	Losenstein	47.924273	14.433111
location	Lotenhulle	51.047900	3.465749
location	Lovendegem	51.100478	3.624891
location	Lubbeek	50.880093	4.821901
location	Lucknow	26.8381	80.9346001
location	Luingne	50.737783	3.234058
location	Lummen	50.995516	5.181081
location	Luttre	50.509069	4.391808
location	Luxembourg	49.607806	6.130375
location	Lyon	45.757870	4.841293
location	Lídice	8.7487532	-79.9087931
location	Maceio	-9.586654	-35.721537
location	Machelen	50.903182	4.444013
location	Macon	46.299425	4.822063
location	Madison	43.062839	-89.448317
location	Madison CT	41.356100	-72.642246
location	Madrid	40.444140	-3.680235
location	Madrid CO	4.734291	-74.262272
location	Madrigueras	39.2367	-1.8001
location	Mahemdavad	22.8256	72.7571
location	Mahuva	21.0914409	71.7621979
location	Mairena Aljarafe	37.347290	-6.052941
location	Malaga	36.718690	-4.432799
location	Maldegem	51.197062	3.450921
location	Malle	51.304141	4.715731
location	Manacor	39.5697	3.2095
location	Manado	1.487271	124.842838
location	Manah	22.7903348	57.6096159
location	Manama	26.2235041	50.5822436
location	Manaus	-3.126424	-60.019807
location	Manchester	41.7759	-72.5215
location	Mandsaur	24.077683	75.067604
location	Mandvi	21.254369	73.303536
location	Manhattan	40.778542	-73.969920
location	Manitowoc County	44.0998341	-87.827992
location	Manizales	5.058776	-75.498753
location	Mansa	23.428814	72.656249
location	Manta	-1.0321775	-80.82221666609834
location	Maracena	37.2079	-3.6329
location	Marcinelle	50.394727	4.427537
location	Mariakerke	51.072918	3.680642
location	Maricopa County	33.34883	-112.49123
location	Marin County	38.077277	-122.719060
location	Marion County	44.924528	-122.798248
location	Marratxí	39.6272	2.7572
location	Marshall	43.167355	-89.066568
location	Mason County	47.4251	-123.1951
location	Massama	38.75563785	-9.28189049097309
location	Mat-Su	61.382704	-150.251175
location	Matrei am Brenner	47.128405	11.452845
location	Maua	-23.664006	-46.442663
location	Maurage	50.455601	4.099269
location	Mayrhofen	47.163296	11.862115
location	Mbao	14.7299	-17.3258
location	Mchenry County	42.3294391	-88.4605713
location	Medellin	6.254779	-75.578125
location	Meizhou	24.212443	116.104148
location	Melbourne	-37.839042	145.076343
location	Meliana	39.5286	-0.3478
location	Mellet	50.503949	4.480401
location	Membach	50.618449	5.994495
location	Mequon	43.226666	-87.973033
location	Merelbeke	50.9945	3.7456
location	Meriden	41.539616	-72.794843
location	Meta	3.297576	-73.053515
location	Meudon la Forêt	48.787126	2.227098
location	Miami	25.760439	-80.206459
location	Miami-Dade County	25.6364246	-80.4989467
location	Middlesex County	42.485452	-71.3968261
location	Middleton	43.105596	-89.509368
location	Milan	45.474	9.177
location	Milford	41.2307	-73.0640
location	Milwaukee County	43.008019	-87.937899
location	Mingogil	38.4609	-1.7411
location	Miramar	25.9861	-80.3036
location	Mirpur	23.8223	90.3654
location	Modasa	23.4643	73.2988
location	Mogi Das Cruzes	-23.5393	-46.2167
location	Mohammadpur	23.7660	90.3586
location	Mol	51.217746	5.187479
location	Molenbeek-Saint-Jean	50.853857	4.323479
location	Molenstede	50.999889	5.012097
location	Monceau-sur-Sambre	50.416209	4.376445
location	Monona	43.056000	-89.330773
location	Monroe County	43.940837	-90.605424
location	Monte Abrão	38.759971	-9.265530
location	Monterey County CA	36.176354	-121.254507
location	Monteria	8.747483	-75.880941
location	Montgomery County NY	42.8941269	-74.4099745
location	Montgomery County PA	40.2154361	-75.3702305
location	Montignies-sur-Sambre	50.401302	4.478466
location	Montigny le Bretonneux	48.7739	2.0360
location	Montigny-le-Tilleul	50.374917	4.371814
location	Montreux-Chateau	47.607677	6.994181
location	Montérégie	45.3872317844	-73.1007662636
location	Morehouse Parish	32.813203	-91.810337
location	Morlanwelz	50.450138	4.246584
location	Morningside	-29.8183613	31.0180771
location	Motilleja	39.1804849	-1.7907731
location	Moulvibazar	24.4843	91.7685
location	Mount Horeb	43.008707	-89.730497
location	Mount-Vernon	41.851953	-72.440345
location	Mouscron	50.738645	3.23861
location	Moussy Le Neuf	49.065806	2.601697
location	Multnomah County	45.517630	-122.536942
location	Mumbai	19.0759899	72.8773928
location	Munich	48.155742	11.549380
location	Murcia	37.9922	-1.1307
location	Muro	39.734505	3.055198
location	Muros	42.8074	-9.0461
location	Muscoda	43.189115	-90.439704
location	Museros	39.5738	-0.3607
location	Mutilva	42.789102	-1.616814
location	Mutrah	23.618733	58.5657654
location	Muzaffarnagar	29.44800635	77.74068502568672
location	Münster	51.958677	7.616881
location	Naarden	52.2953	5.1604
location	Naast	50.553695	4.099133
location	Nadia	23.48454125	88.55676307470536
location	Nadiad	22.6916	72.8634
location	Najera	42.416745	-2.7336874
location	Nakhal	23.395468	57.8289398
location	Nalda	42.3351254	-2.4882778
location	Nanchang	28.707143	115.874137
location	Nancy	48.6921	6.1844
location	Nantes	47.203649	-1.552453
location	Naples	40.857678	14.229949
location	Nassau County	40.7333	-73.58010
location	Neemach	24.467521	74.875900
location	Neerpelt	51.228889	5.431667
location	Negreira	42.9105	-8.7363
location	Neiva	2.933160	-75.277542
location	Neufmaison	50.528807	3.793244
location	Neufvilles	50.568107	4.004889
location	Nevele	51.0343	3.5474
location	New Berlin	42.969065	-88.129847
location	New Fairfield	41.4661	-73.4856
location	New Haven	41.312452	-72.928412
location	New Orleans	29.9511	-90.0715
location	New Rochelle	40.9115	-73.7824
location	New York City	40.695065	-73.993461
location	Newtown	41.411793	-73.311831
location	Nicoya	10.147393	-85.452562
location	Nieuwendijk	51.7774	4.8743
location	Nieuwerkerken	50.882291	5.20403
location	Nilphamari	25.9339275	88.8534588
location	Niteroi	-22.912156	-43.060953
location	Nizwa	22.9323884	57.5311
location	Noain	42.758167	-1.632185
location	Nogent-l'Artaud	48.9651	3.3183
location	Noia	42.7843	-8.8883
location	Noida	28.552876	77.394687
location	Noisy le Roi	48.852116	2.055226
location	Nootdorp	52.0440	4.3909
location	Norfolk County	42.1538607	-71.1828015
location	North 24 Parganas	22.722907	88.734582
location	North Haven	41.383683	-72.858134
location	North-Branford	41.3276	-72.7673
location	Northamtonshire	52.324226	-0.872799
location	Northern Queensland	-17.758290	142.643075
location	Northford	41.392896	-72.791640
location	Nossegem	50.877645	4.507645
location	Nottinghamshire	53.139677	-1.027527
location	Nova Iguacu	-22.7561	-43.4607
location	Oak Creek	42.878698	-87.901041
location	Oevel	51.1387	4.9043
location	Ogijares	37.1200	-3.6079
location	Ogle County	42.0397014	-89.3138599
location	Oisterwijk	51.568179	5.211873
location	Ojacastro	42.3467292	-3.0049378
location	Olen	51.163420	4.888294
location	Olinda	-7.9986401	-34.8459552
location	Oliva	38.9198	-0.1188
location	Olleria	38.9146	-0.5506
location	Olpad	21.3401	72.7554
location	Olsztyn	53.774711	20.481482
location	Omar Torrijos	9.062602649999999	-79.51952295729717
location	Onondaga County	43.0268	-76.1784
location	Oostmalle	51.300438	4.734269
location	Oostrozebeke	50.931551	3.338685
location	Orange County CA	33.689584	-117.788718
location	Orange County NY	41.394693	-74.289170
location	Oregon WI	42.927835	-89.380569
location	Oroso	42.9948	-8.3636
location	Orotina	9.913179	-84.523659
location	Orsay	48.703347	2.187373
location	Osasco	-23.5372	-46.7962
location	Oss	51.762396	5.530563
location	Otura	37.0913	-3.6345
location	Oud-Turnhout	51.319510	5.004179
location	Outagamie County	44.41603	-88.4602005
location	Outes	42.8428093	-8.9084798
location	Overijse	50.769757	4.532583
location	Overpelt	51.219149	5.383722
location	Overport	-29.837791950000003	30.990248958511735
location	Oyonnax	46.2476592	5.673359347171946
location	Ozaukee County	43.407672	-87.926654
location	Paal	51.031859	5.166158
location	Pabna	24.0129	89.2591
location	Pacho	5.135952	-74.156902
location	Pacora	9.0827803	-79.288579
location	Padrón	42.7381	-8.6608
location	Pajan	-1.70407915	-80.42129748047982
location	Pajeczno County	51.1408981	19.019363191126182
location	Palanpur	24.173368	72.432000
location	Palm Beach County	26.6279798	-80.4494174
location	Palma	39.5696	2.6502
location	Palma de Gandia	38.9251	-0.2215
location	Palma de Mallorca	39.577847	2.650605
location	Palmira	3.534069	-76.297658
location	Palwal	28.12502575	77.35831300773046
location	Pamplona	42.808441	-1.648651
location	Panola County	32.1920	-94.3154
location	Paris	48.853884	2.341738
location	Parla	40.2373	-3.7740
location	Parque Lefevre	9.015279	-79.485133
location	Parque Real	9.073041	-79.415980
location	Passaic County	40.955105	-74.229353
location	Paulista	-7.9340069	-34.868407
location	Pauri Garhwal	29.84591115	78.70766746320547
location	Pedregal	9.1302704	-79.4594271
location	Peer	51.128120	5.458372
location	Pelt	51.210014	5.420519
location	Penacova	40.2702086	-8.2810743
location	Peralta	42.337833	-1.799176
location	Pereira	4.804771	-75.717885
location	Perez Zeledon	9.355504	-83.624556
location	Perth	-31.942741	115.841171
location	Petropolis	-22.5112	-43.1779
location	Pewaukee	43.061507	-88.237950
location	Phoenix	33.433362	-112.068786
location	Pierce County	47.006605	-122.107847
location	Pikine	14.751544	-17.396413
location	Pingxiang	27.632413	113.892981
location	Pinos Puente	37.2515	-3.7496
location	Pittsburgh	40.433375	-79.996990
location	Plock	52.520284	19.690317
location	Ploegsteert	50.725900	2.880261
location	Ploudalmezeau	48.5415	-4.6578
location	Plzeň	49.7477415	13.3775249
location	Pontecesures	42.7207856	-8.652991
location	Pontinha	38.7622108	-9.1968418
location	Pontoise	49.049228	2.098595
location	Popayan	2.458755	-76.606118
location	Poperinge	50.854747	2.692635
location	Poppel	51.445671	5.042493
location	Port Chester	41.0018	-73.6657
location	Port Washington	43.382722	-87.885911
location	Portoviejo	-1.0528066	-80.4534269
location	Portugalete	43.317356	-3.021671
location	Pradejon	42.331616	-2.067126
location	Prantij	23.4367	72.8528
location	Presidente Venceslau	-21.8744	-51.8443
location	Privas	44.723301	4.594575
location	Prospect	41.5023	-72.9787
location	Prostějov	49.4724	17.1068
location	Pu'Er	22.807007	100.971896
location	Puebla de Don Fadrique	37.9578472	-2.4348912
location	Pueblo Nuevo	9.0342599	-79.833315
location	Puerto Baquerizo Moreno	-0.902599	-89.610191
location	Puerto Lopez	-1.5440814	-80.74452395771863
location	Puerto Santa Maria	36.526984	-6.288553
location	Pulianas	37.2225	-3.6075
location	Putnam County	41.424102	-73.753622
location	Puzol	39.6153	0.3043
location	Péruwelz	50.535464	3.566154
location	Qingdao	36.171557	120.398496
location	Quaregnon	50.437973	3.859235
location	Queens	40.717328	-73.795709
location	Queimados	-22.720854	-43.583396
location	Queluz	38.757221	-9.258745
location	Quevaucamps	50.720840	3.289101
location	Quibdo	5.691789	-76.654649
location	Quilmes	-34.7206	-58.2546
location	Qurayyat	23.2610439	58.9202694
location	Quévy	50.369910	3.951226
location	Racine	42.721147	-87.800333
location	Racine County	42.7260523	-87.7825242
location	Radom	51.397849	21.151218
location	Rajkot	22.3039	70.8022
location	Ramada	38.80800875	-9.196383669904645
location	Ramsau im Zillertal	47.203746	11.876947
location	Ramsel	51.031568	4.832886
location	Ransart	50.461008	4.476094
location	Rapides Parish	31.204868	-92.527191
location	Ravels	51.416526	5.022319
location	Rebecq	50.670468	4.133291
location	Reboleira	38.7523013	-9.2240282
location	Recife	-8.0584933	-34.8848193
location	Reims	49.253754	4.035860
location	Rennes	48.1173	1.6778
location	Resende	-22.4683626	-44.4463494
location	Retie	51.268101	5.078413
location	Rianjo	42.6924	-8.7812
location	Ribeira	42.5541	-8.9922
location	Richland Center	43.339975	-90.385959
location	Richland County SC	34.0190006	-80.9176832
location	Richland County WI	43.4060	-90.3748
location	Richmond County	40.5795	-74.1502
location	Riemst	50.805092	5.589712
location	Rijkevorsel	51.355735	4.766466
location	Rincon de la Victoria	36.717712	-4.278570
location	Rio Claro	-22.418843	-47.567420
location	Rio San Pedro	36.5235	-6.2259
location	Rio de Janeiro	-22.89445	-43.2099
location	Rio de Mouro	38.7723602	-9.3256835
location	Riobamba	-1.6731483	-78.6486465
location	Riopar	38.4982	-2.4172
location	Rivas-Vaciamadrid	40.3519	-3.5357
location	River Hills	43.1742	-87.9243
location	Riverside	41.0338	-73.5785
location	Rixensart	50.7156	4.531
location	Riyadh	24.705304	46.738279
location	Rock County	42.654281	-89.079857
location	Rockhampton	-23.378823	150.509921
location	Rockland County	41.1489	-73.9830
location	Rome	41.881118	12.492817
location	Ronse	50.745879	3.607614
location	Rota	36.627796	-6.368951
location	Rotterdam	51.9244	4.4777
location	Roucourt	50.528622	3.586797
location	Rouen	49.4432	1.1000
location	Rovaniemi	66.501553	25.728919
location	Rudraprayag	30.3009965	79.06287964782695
location	Rufina Alfaro	9.068903	-79.456339
location	Río Abajo	9.0631987	-79.5444326
location	Sabadell	41.5421013	2.1138977
location	Sabaneta	6.151838	-75.616992
location	Sacavem	38.794386700000004	-9.108563857720288
location	Sacramento County	38.494406	-121.301826
location	Sador	22.693161	89.775469
location	Sagunt	39.6801	-0.2784
location	Saint Germain en Laye	48.938032	2.094734
location	Saint Louis County	38.632980	-90.472478
location	Saint-Ghislain	50.483208	3.802415
location	Saint-Priest	45.704159	4.949456
location	Saint-Thibault-des-Vignes	48.862026	2.674513
location	Saisinne	50.523754	4.035498
location	Saive	50.652941	5.685550
location	Samail	23.32	57.98
location	Samarinda	-0.488935	117.142459
location	San Carlos de Bariloche	-41.1335	-71.3103
location	San Clemente	39.4017	-2.4283
location	San Diego	32.733024	-117.143358
location	San Diego County	32.981125	-116.681405
location	San Fernando	36.461409	-6.203425
location	San Francisco	37.757679	-122.440006
location	San Francisco County	37.7749	-122.4194
location	San Francisco PA	8.990150	-79.506474
location	San Jacinto de Yaguachi	-2.11784565	-79.73593868679905
location	San Joaquin County	37.917472	-121.258503
location	San Jose	9.935877	-84.094466
location	San Juan County	48.5443087	-122.9919497
location	San Luis Obispo County	35.3102	-120.4358
location	San Mateo County	37.438721	-122.348737
location	San Rafael Heredia	10.013197	-84.097456
location	San Rafael de Alajuela	9.964081	-84.223595
location	San Roque	36.210735	-5.386139
location	San Vicente de la Sonsierra	42.5626773	-2.7589811
location	Sangalkam	14.779304	-17.228261
location	Santa Ana CR	9.930026	-84.180497
location	Santa Ana PA	8.95708125	-79.53856710744475
location	Santa Clara County	37.236094	-121.683399
location	Santa Clara de Louredo	37.9701683	-7.8720098
location	Santa Coloma de Cervello	41.3687006	2.0174512
location	Santa Comba	43.0336	-8.8047
location	Santa Fe	37.1879	-3.7202
location	Santa Maria del Camino	39.6705	2.7680
location	Santa Maria dos Olivais	39.60115745	-8.384718083003463
location	Santa Marta	11.234638	-74.192698
location	Santa Sofia	5.714409	-73.602111
location	Santana	6.057578	-73.479309
location	Santarem	39.2363637	-8.6867081
location	Santiago	-33.464455	-70.651851
location	Santiago de Compostela	42.8782	8.5448
location	Santo Domingo de la Calzada	42.4406711	-2.9536395
location	Sao Bernardo do Campo	-23.735551	-46.563349
location	Sao Lourenco Da Mata	-7.9959607	-35.039335
location	Saratoga County	43.0324	-73.9360
location	Sauk County	43.4401728	-89.9653841
location	Saukville	43.3817	-87.9406
location	Savali	22.952682	73.110405
location	Savli	22.560712	73.223754
location	Schenectady County	42.822882	-74.053939
location	Scherpenheuvel-Zichem	50.997795	4.967443
location	Schoten	51.2498	4.4977
location	Seattle	47.748301	-121.850150
location	Seefeld in Tirol	47.329203	11.188798
location	Segorbe	39.8492	-0.4904
location	Seia	40.382903299999995	-7.691353727409561
location	Seine-Port	48.551795	2.551916
location	Seneffe	50.549618	4.268821
location	Seoul	37.548278	126.990916
location	Seraing	50.591687	5.516066
location	Sevilla	37.379170	-5.983557
location	Seymour	41.396164	-73.072024
location	Shailokupa	23.685593	89.242822
location	Shanghai	31.171447	121.429896
location	Shangrao	28.4549	117.9434
location	Shangyu	30.0331	120.8681
location	Shantou	23.379291	116.700154
location	Shanwei	22.776721	115.366044
location	Shaoguan	24.803789	113.598404
location	Shape	50.771320	3.943706
location	Sheboygan County	43.7128967	-87.9370433
location	Shelton	41.3165	73.0932
location	Shenzhen	22.639468	114.044046
location	Silly	50.638827	3.943396
location	Simat de la Valldigna	39.0427	-0.3107
location	Singapore	1.344189	103.867546
location	Sint-Genesius-Rode	50.743667	4.371971
location	Sint-Gillis-Waas	51.226622	4.118297
location	Sint-Truiden	50.810338	5.192644
location	Sistrans	47.231579	11.466706
location	Skagit County	48.485784	-121.815524
location	Skierniewice County	51.94468755	20.009552327706285
location	Slinger	43.3336	-88.2862
location	Snohomish County	48.006	-122.0731
location	Soacha	4.581264	-74.216815
location	Socuellamos	39.2847	-2.7904
location	Solano County	38.295909	-121.928845
location	Son Servera	39.6201	3.3603
location	Soneja	39.8172	-0.4302
location	Sonoma County	38.506902	-122.863769
location	Soumagne	50.636363	5.733485
location	South 24 Parganas	22.145444	88.474411
location	South Milwaukee	42.908266	-87.860903
location	South Yorkshire	53.476171	-1.327867
location	Southeast Alaska	57.011818	-133.720144
location	Southeast Queensland	-27.478427	152.687047
location	Spicheren	49.192118	6.967399
location	Spokane County	47.605929	-117.398931
location	Spring Green	43.177689	-90.069216
location	St Bernard Parish	29.805323	-89.660779
location	St Tammany Parish	30.438441	-89.935519
location	St. Anton	47.121254	10.265750
location	St. Louis MO	38.6270	-90.1994
location	Starnberg	48.0000	11.3390
location	Staten Island	40.592429	-74.149614
location	Stearns County	45.535326	-94.6139422
location	Steenokkerzeel	50.922396	4.499669
location	Steinach am Brenner	47.090272	11.472902
location	Stekene	51.214088	4.030857
location	Sterrebeek	50.866403	4.474336
location	Stoughton	42.922770	-89.225062
location	Strasbourg	48.5734	7.7521
location	Strass im Zillertal	47.397430	11.820402
location	Stratford	41.1845	-73.1332
location	Strépy-Bracquegnies	50.480107	4.120343
location	Sucre	-0.7264261	-80.41619512637334
location	Suffolk County	40.9849	-72.6151
location	Sun Prarie	43.185544	-89.230804
location	Sunshine Coast	-26.6500	153.0667
location	Surat	21.166995	72.824307
location	Suzhou	31.289911	120.538521
location	Sydney	-33.870747	151.208359
location	São Domingos da Benfica	38.738026950000005	-9.195298604626885
location	São Paulo	-23.551096	-46.634874
location	Tafalla	42.522804	-1.675960
location	Taipei	25.043279	121.565717
location	Talod	23.3512	72.9505
location	Taoyuan	24.951706	121.219785
location	Taranto	40.524671	17.215202
location	Tarare	45.8942555	4.4371374
location	Tarifa	36.0143	-5.6044
location	Tarrazu	9.609000	-84.069307
location	Tavernes de la Valldigna	39.0734	-0.2644
location	Tazona	38.3057	-1.9093
location	Tehatta	23.730511	88.527338
location	Tehri Garhwal	30.5	78.666667
location	Tejgaon	23.758670	90.391633
location	Temploux	50.484053	4.753481
location	Temse	51.135398	4.208311
location	Tensas Parish	31.996977	-91.321633
location	Teo	42.8061	-8.5611
location	Teramo	42.661036	13.710926
location	Teresopolis	-22.4170	-42.9756
location	Tertre	50.466483	3.811510
location	Teruel	40.3457	-1.1064
location	Tervuren	50.820725	4.52387
location	Tessenderlo	51.053036	5.060074
location	Thanh Hoa	19.805359	105.784515
location	Thaur	47.308893	11.462294
location	Theux	50.518906	5.814748
location	Thiensville	43.236206	-87.979679
location	Thise	47.284553	6.079822
location	Thulin	50.428445	3.739358
location	Thurston County	46.935508	-122.867349
location	Tianmen	30.6510	113.1556
location	Tibas	9.9576	-84.0816
location	Tielt-Winge	50.922676	4.892596
location	Tienen	50.80466	4.937784
location	Tierralta	8.171825	-76.060340
location	Tijuana	32.5010188	-116.9646629
location	Tilburg	51.571419	5.052759
location	Tobarra	38.5910	-1.6931
location	Tocumen	9.0894831	-79.3833857
location	Togui	5.937829	-73.513494
location	Tokyo	35.683441	139.766131
location	Tomah	43.988774	-90.502952
location	Torhout	51.062493	3.100652
location	Toronto	43.720877	-79.365740
location	Torremolinos	36.620077	-4.500794
location	Torres De Elorz	42.733599	-1.596477
location	Tournai	50.615852	3.400822
location	Tours	47.404471	0.693908
location	Trazegnies	50.466074	4.334811
location	Trempealeau County	44.2398	-91.3662
location	Trujillo	4.212089	-76.319157
location	Trumbull	41.247238	-73.194570
location	Tubize	50.687041	4.193545
location	Tuebingen	48.5236164	9.0535531
location	Tughlakabad	28.5023598	77.2992401
location	Tulua	4.092520	-76.197483
location	Tumaco	1.792753	-78.793766
location	Tweed Heads	-28.201312	153.543425
location	Ubeda	38.0114	-3.3712
location	Uccle	50.793431	4.355608
location	Ugu	-30.54723	30.29119696183432
location	Uijeongbu	37.7381078	127.033929
location	Ujjain	23.161092	75.803740
location	Ulan-Ude	51.827029	107.655954
location	Ulster County	41.8586	-74.3118
location	Umatilla County	45.648981	-118.720688
location	Umbilo	-29.8905556	30.9777778
location	Una	31.4685	76.2708
location	Urcuqui	0.4172921	-78.1941499
location	Utrecht	52.0907	5.1214
location	Uttara	23.8759	90.3795
location	Uttarkashi	30.9654214	78.63368731187963
location	Vadodara	22.306797	73.173072
location	Valdaracete	40.2106	-3.1946
location	Valderrubio	37.2346	-3.8183
location	Valence	44.926123	4.900583
location	Valencia	39.337	-0.354
location	Valencia Horta	39.465736	-0.424354
location	Valga	42.6830	-8.6491
location	Valledupar	10.466023	-73.253272
location	Vallirana	41.3877623	1.9320806
location	Vanves	48.821722	2.288675
location	Veerle	51.068963	4.986866
location	Vegas del Genil	37.1701	-3.6978
location	Velez Malaga	36.779282	-4.100078
location	Velingara	13.1441	-14.1059
location	Veltem-Beisem	50.905721	4.620653
location	Venissieux	45.704031	4.882246
location	Ventanas	-1.3335519	-79.33690086959444
location	Ventura County	34.440591	-119.058305
location	Veracruz	8.8933671	-79.6208588
location	Vernon County	43.5577	-90.8294
location	Verona IT	45.4384	10.9916
location	Verona WI	42.987161	-89.535380
location	Vic	41.9302021	2.2545943
location	Victoriano Lorenzo	9.032232950000001	-79.50808452571513
location	Vienne	48.190041	16.382686
location	Vila Velha	-20.3472	-40.2823
location	Villamediana de Iregua	42.4259906	-2.4187939
location	Villanueva de la Jara	39.4403	-1.9551
location	Villarrobledo	39.2683	-2.6016
location	Villavicencio	4.134000	-73.623483
location	Villefranche-sur-Saône	45.9864749	4.726611
location	Villerot	50.485709	3.791108
location	Vilvoorde	50.932484	4.429885
location	Vista Alegre	8.931677	-79.700195
location	Vitoria-Gasteiz	42.848478	-2.672011
location	Vlamertinge	50.853066	2.824175
location	Voroux-lez-Liers	50.686830	5.554916
location	Vorselaar	51.216049	4.773289
location	Všebořice	50.6837604	13.991913
location	Waasmont	50.726586	5.062739
location	Waasmunster	51.1182	4.080492
location	Wabasha County	 44.274798	-92.226763
location	Wadelincourt	50.537149	3.653475
location	Walla Walla County	46.2055155	-118.5174284
location	Wallingford	41.460399	-72.804432
location	Wandre	50.667253	5.661576
location	Wanze	50.549453	5.196784
location	Wardha	20.82562315	78.61314549522919
location	Warszawa	52.241015	20.985625
location	Warwickshire	52.2671	1.4675
location	Wasco County	45.145543	-121.204409
location	Washim	20.28792095	77.23606281061035
location	Washington County NY	43.303560	-73.428260
location	Washington County OR	45.544427	-123.010435
location	Washington County WI	43.362309	-88.235107
location	Wasilla	61.579538	-149.468390
location	Waterbury	41.5582	-73.0515
location	Waterloo	50.710994	4.406944
location	Watermael-Boitsfort	50.793201	4.423990
location	Waukesha County	43.000286	-88.237059
location	Waunakee	43.185210	-89.446208
location	Waupaca County	44.4927889	-88.9650419
location	Wauwatosa	43.054646	-88.039969
location	Webster Parish	32.726688	-93.341411
location	Wervik	50.807707	3.052349
location	Wespelaar	50.960557	4.640385
location	West Haven	41.279571	-72.962057
location	Westchester County	41.1220	-73.7949
location	Wevelgem	50.832135	3.174228
location	Wezembeek-Oppem	50.842122	4.490653
location	Whatcom County	48.830959	-121.791189
location	Whitefish Bay	43.111041	-87.901408
location	Whitehall County	44.366840	-91.324050
location	Wijnegem	51.228317	4.515561
location	Wilrijk	51.169169	4.396261
location	Wilsele	50.889602	4.693823
location	Wingene	51.058896	3.252863
location	Winksele	50.897244	4.644376
location	Winnebago County IL	42.3255276	-89.1496574
location	Winnebago County WI	44.0697014	-88.6516527
location	Winneshiek County	43.288933	-91.839928
location	Winona County	43.993965	-91.799960
location	Wisconsin	44.535145	-89.527762
location	Woippy	49.154613	6.148404
location	Woluwe-Saint-Pierre	50.829410	4.433356
location	Woodbridge	41.357409	-73.009510
location	Wuhan	30.554807	114.271501
location	Xeraco	39.0331	-0.2163
location	Xinyu	27.8178	114.9173
location	Xishuangbanna	21.995	100.837
location	Yakima County	46.430431	-120.711765
location	Yangjiang	21.888814	111.972598
location	Yavatmal	20.15	78.35
location	Yernée-Fraineux	50.528091	5.383570
location	Yeumbeul	14.7722	-17.3581
location	Yichun	27.804179	114.414177
location	Yingtan	28.258501	117.043863
location	Yongchuan	29.374774	105.925391
location	Yorkshire	53.3833	-1.4599
location	Yorktown Heights	41.2709	-73.7776
location	Yuecheng	29.9882	120.5826
location	Yumbo	3.525117	-76.502240
location	Zams	47.159925	10.587413
location	Zaragoza	41.6488	-0.8891
location	Zeewolde	52.3311	5.5405
location	Zhanjiang	21.229510	110.393313
location	Zhengzhou	34.714074	113.621939
location	Zhongshan	22.542629	113.390864
location	Zhongxian	30.323947	108.012855
location	Zhuhai	22.271346	113.562879
location	Zipaquira	5.023869	-73.999449
location	Zoersel	51.259362	4.666641
location	Zolder	50.9905	5.258
location	Zonhoven	50.9871	5.3672
location	Zoutleeuw	50.836614	5.107761
location	Zujar	37.5394	-2.8415
location	Zulueta	42.745008	-1.579320
location	Zululand	-27.897909900000002	31.293846335885597
location	eThekwini	-29.861825	31.009909
location	iLembe	-29.240765	31.234110920000003
location	uMgungundlovu	-29.52982	30.057047991912206
location	uMkhanyakude	-46.77757335	37.79103213020967
location	uMzinyathi	-28.0585234	30.3725385
location	uThukela	-28.7446904	30.2224445
location	Écaussinnes	50.561198	4.181268



division	Aalst	50.939656	4.064173
division	Aargau	47.420629	8.172097
division	Aatalunya	41.670376	1.657348
division	Abruzzo	42.192	13.7289
division	Acre	-8.862769	-70.079844
division	Adıyaman	37.900714	38.309879
division	Africa	4.070194	21.824559
division	Afyon	38.752653	30.553661
division	Agri	39.7191	43.0506
division	Aichi	35.067543	137.334061
division	Aksaray	38.44611	33.878216
division	Alabama	32.3182	-86.9023
division	Alagoas	-9.74863	-36.417626
division	Alajuela	10.020137	-84.210339
division	Alaska	65.797699	-152.214189
division	Alberta	55.001251	-115.002136
division	Algeria	28.0000272	2.9999825
division	Amapa	1.582936	-51.809488
division	Amazonas	-3.4168	-65.8561
division	Amman	31.9539	35.9106
division	Analamanga	-18.6000004	47.51310021616148
division	Analanjirofo	-16.5075	49.5280
division	Andalusia	37.5443	-4.7278
division	Andel	51.7851	5.0549
division	Andhra Pradesh	15.9129	79.7400
division	Anhui	31.754331	117.211441
division	Ankara	39.949377	32.854736
division	Antioquia	6.709191	-75.484721
division	Antofagasta	-23.6509	-70.3975
division	Antwerpen	51.225698	4.420885
division	Apulia	40.7928	17.1012
division	Aragon	41.5976	0.9057
division	Arequipa	-16.3988667	-71.5369607
division	Argentina	-34	-64
division	Arges	45.060683	24.903263
division	Arizona	34.220707	-111.657462
division	Arkansas	35.2010	-91.8318
division	Ashdod	31.8044	34.6553
division	Asia	30.451098	86.654576
division	Assam	26.2006	92.9376
division	Asturias	43.317041	-6.006428
division	Ath	50.646122	3.770363
division	Athens	37.987832	23.726319
division	Atlantico	10.681025	-74.955752
division	Auckland	-36.837842	174.800853
division	Auderghem	50.812905	4.435779
division	Australia	-24.7761085	134.755
division	Austria	47.5162	14.5501
division	Auvergne-Rhône-Alpes	45.4471	4.3853
division	Baden-Wuerttemberg	48.712618	9.13403
division	Bagherhat	22.655249	89.774093
division	Bahia	-12.5797	-41.7007
division	Bahrain	26.0667	50.5577
division	Baja California	30.0338923	-115.1425107
division	Baja California Sur	25.5818014	-111.5706164
division	Balassagyarmat	48.0712	19.2937
division	Balatonfured	46.9599	17.8851
division	Balear Islands	39.30	3.0
division	Balikesir	39.650196	27.88958
division	Bamako	12.60503275	-7.986513673439357
division	Bangkok	13.798471	100.590834
division	Bangladesh	24.506442	90.041454
division	Baranya	46.0485	18.2719
division	Barcelona	41.394769	2.173828
division	Barishal	22.7562851	90.41098391553726
division	Basel-Land	47.493316	7.714938
division	Basel-Stadt	47.557238	7.595666
division	Basilicata	40.447062	16.081705
division	Basque Country	42.9896	-2.
division	Bat Yam	32.0132	34.7480
division	Bavaria	48.1382614	11.5845093
division	Bay of Plenty	-38.216044	176.783577
division	Beijing	40.07132	116.406908
division	Beirut	33.8938	35.5018
division	Beit Shemesh	31.7470	34.9881
division	Beja	38.0153	-7.8627
division	Bekesszentandras	46.8716	20.4834
division	Belarus	53	28
division	Belgium	50.707735	4.677726
division	Ben Arous	36.747441	10.234475
division	Beni Brak	32.0849	34.8352
division	Berlin	52.507192	13.408126
division	Bern	46.855135	7.570549
division	Bihac	44.8120	15.8686
division	Bihar	25.0961	85.3131
division	Bizerte	37.280658	9.863049
division	Blagoevgrad	42.0209	23.0943
division	Blida	36.48329	2.808751
division	Bocas del Toro	9.3040914	-82.12843877974339
division	Bogota	4.629337	-74.095588
division	Bolivar	8.753508	-74.367735
division	Borsod-Abaúj-Zemplén County	48.2939	20.6934
division	Bosnia and Herzegovina	43.9159	17.6791
division	Boufarik	36.57709	2.914137
division	Bourgogne	47.0525	4.3837
division	Bourgogne-France-Comté	47.2805	4.9994
division	Boyaca	5.454426	-73.362218
division	Braine-l'Alleud	50.6854	4.3779
division	Brasov	45.6580	25.6012
division	Bratislava	48.1486	17.1077
division	Brazil	-10.3333332	-53.1999999
division	Bretagne	48.202	2.9326
division	Breza	44.0181	18.2613
division	British Columbia	54.010982	-124.745183
division	Brugge	51.205987	3.226255
division	Brunei	4.5353	114.7277
division	Brussels	50.8503	4.3517
division	Bryansk Oblast	52.8873315	33.415853
division	Bucharest	44.4268	26.1025
division	Budapest	47.482728	19.084269
division	Buenos Aires	-34.6037	-58.3816
division	Buraimi	24.268575	55.826808
division	Burgenland	47.517438	16.468160
division	Burkina Faso	12.789980	-1.683734
division	Buryat Republic	52.311711	108.916732
division	Buzau	45.143297	26.816251
division	Bács-Kiskun County	46.551745	19.374218
division	Békés County	46.741797	21.031653
division	Cacak	43.891816	20.362815
division	Cairo	30.041045	31.237176
division	Caldas	5.314226	-75.340073
division	Cali	3.420251	-76.522405
division	California	36.357039	-119.690182
division	Cambodia	13	105
division	Campania	40.922286	14.904416
division	Canada	61.0666922	-107.991707
division	Canakkale	40.030844	26.733769
division	Canary Islands	28.2916	-16.6291
division	Canterbury	-43.346635	172.190743
division	Capital Governorate	26.2285	50.5860
division	Carchi	0.8375163	-78.2075154
division	Cartago CO	4.748755	-75.928118
division	Cartago CR	9.864015	-83.917122
division	Casablanca	33.589370	-7.604170
division	Castel di Sangro	41.784	14.108
division	Castilla la Mancha	39.2796	-3.0977
division	Castilla y Leon	41.8357	-4.3976
division	Catalunya	41.834815	1.606414
division	Cauca	2.473774	-76.864221
division	Cazin	44.9690	15.9432
division	Ceará	-5.4984	-39.3206
division	Central District	31.9521	34.9066
division	Central Greece	38.58000405	23.151988380646536
division	Central Hungary	47.360008	19.252798
division	Centre-Val de Loire	47.481221	1.698793
division	Cesar	9.654915	-73.528255
division	Charleroi	50.418039	4.440646
division	Chattogram	22.3569	91.7832
division	Chechen Republic	43.4023	45.7187
division	Chelyabinsk Region	54.4319	60.8789
division	Chiapas	16.520858	-92.643133
division	Chiba	35.463961	140.223882
division	Chihuahua	28.633	-106.0691
division	Chile	-31.7613364	-71.3187696
division	Chillan	-36.6063	-72.1023
division	Chimborazo	-1.9262626	-78.7297799
division	China	33.394333	104.689839
division	Chiriqui	8.3971129	-82.3223443
division	Choco	5.705238	-76.890815
division	Chongqing	29.858721	107.375623
division	Chubu	35.183334	136.899994
division	Chungcheongnam	36.685948	126.799198
division	Chushikoku	34.237636	133.058999
division	Cienaga de Oro	8.8746769	-75.6210036
division	Cocle	8.4604873	-80.4305652
division	Coimbra	40.2033	-8.4103
division	Colombia	2.893108	-73.7845142
division	Colon	9.3553005	-79.8974085
division	Colorado	39.5501	-105.7821
division	Combined Wellington	-41.203882	174.849953
division	Comines	45.8175	13.7483
division	Comunitat Valenciana	39.337	-0.354
division	Concepcion	-36.8201	-73.0444
division	Connecticut	41.678117	-72.669773
division	Constanta	44.1598	28.6348
division	Copenhagen	55.6761	12.5683
division	Copiapo	-27.372842	-70.320323
division	Cordoba AR	-31.402893	-64.191608
division	Cordoba CO	8.342953	-75.757692
division	Cork	51.895349	-8.474381
division	Cotonou	6.372284	2.365266
division	Counties Manukau	-37.101403	175.005947
division	Coyhaique	-45.5712	-72.0683
division	Croatia	45.1	15.2
division	Csongrád County	46.7084	20.1436
division	Cundinamarca	5.049758	-74.076048
division	Cyprus	34.965802	33.171772
division	Czech Republic	49.8175	15.473
division	Dakar	14.725966	-17.46181
division	Dakhiliyah	22.316676	57.359135
division	Dalarna	61.0917	14.6664
division	Daule	-1.92000685	-79.91293069792368
division	Debrecen	47.5316	21.6273
division	Delhi	28.7041	77.1025
division	Democratic Republic of the Congo	-4.0383	21.7587
division	Dendermonde	51.032573	4.099329
division	Denizli	37.7830	29.0963
division	Denmark	56.2639	9.5018
division	Departamento de Amazonas	-1.420517	-71.257925
division	Dhahirah	22.65052325	56.0616295382364
division	Dhaka	23.789370	90.415192
division	Diamond Princess	35.046935	139.419325
division	Diksmuide	51.050218	2.859454
division	Dinant	50.239336	4.939426
division	Distrito Federal	-15.7998	-47.8645
division	Doha	25.270283	51.52297
division	Dolnoslaskie	51.122543	16.404924
division	Donostia-San Sebatian	43.306272	-1.979035
division	Drenthe	52.846963	6.608915
division	Dublin	53.3431	-6.262191
division	Dubrovnik	42.651307	18.102801
division	Duesseldorf	51.236437	6.809537
division	Dupnitza	42.2613	23.1125
division	Durango	24.019546	-104.658028
division	East Kalimantan	0.241323	116.558975
division	Eastern Cape	-32.344458	26.497832
division	Ecuador	-1.3397667	-79.3666964
division	Eeklo	51.193464	3.562381
division	Egypt	26.2540493	29.2675469
division	Ekiti State	9.0311972	7.521753
division	Elad	32.0495	34.9507
division	Elkana	32.1106	35.0321
division	Emilia-Romagna	44.641437	11.119072
division	England	52.405994	-1.671707
division	Eskisehir	39.773703	30.518708
division	Espirito Santo	-19.1834	-40.3089
division	Estado de Mexico	19.4839446	-99.6899716
division	Estonia	59	26
division	Europe	49.646237	10.799454
division	Faroe Islands	62.157709	-6.987672
division	Finland	61.751734	26.186437
division	Flevoland	52.48851	5.615829
division	Flines-lès-Mortagne	50.5037	3.4641
division	Florida	27.6648	-81.5158
division	France	46.2276	2.2137
division	Frankfurt	50.1109	8.6821
division	Free State	-28.7853618	26.4978933
division	Fribourg	46.804570	7.162854
division	Friesland	53.1642	5.7818
division	Friuli Venezia Giulia	46.2259	13.1034
division	Fujian	26.284852	118.122938
division	Galapagos	-0.62881505	-90.3638752022324
division	Galicia	42.5751	-8.1339
division	Galway	53.2744122	-9.0490632
division	Gambia	13.5	-15.5
division	Gani Tikva	32.06111	34.87444
division	Gauteng	-26.199815	28.110057
division	Gavleborgs Lan	61.514766	16.400925
division	Gedera	31.8123	34.7770
division	Gelderland	52.042091	6.01486
division	Geneva	46.216038	6.136984
division	Gent	51.04154	3.697961
division	Georgia	32.1656	-82.9001
division	Germany	51.1657	10.4515
division	Ghana	8.0300284	-1.080027
division	Gilgit Baltistan	35.589113	75.614837
division	Glarus	47.018842	8.979742
division	Goiais	-15.932272	-49.593573
division	Goiás	-15.8270	-49.8362
division	Gorazde	43.6685	18.9749
division	Gornji Vakuf	43.9375	17.5880
division	Grand Canary Islands	27.9202	-15.5474
division	Grand Est	48.691467	5.566495
division	Grand Princess	37.579905	-123.67313
division	Grand Princess 2nd cruise	38.579905	-124.67313
division	Graubünden	46.709551	9.606903
division	Greater Accra	5.761619	0.040546
division	Greece	39	22
division	Guadalajara	20.676026	-103.332671
division	Guam	13.464887	144.792016
division	Guanacaste	10.489280	-85.455092
division	Guanajuato	20.9876996	-101.0
division	Guangdong	23.615762	114.483257
division	Guangxi	23.717754	108.701872
division	Guardav	40.5308	-7.2221
division	Guayas	-1.9575	-79.9193
division	Guerrero	17.463444	-99.792052
division	Gujarat	22.2587	71.1924
division	Guna Yala	9.20030225	-77.93252243147037
division	Gyeonggi Province	37.397957	127.380864
division	Haifa	32.7940	34.9896
division	Halland	56.964727	12.796906
division	Halle-Vilvoorde	50.927353	4.424742
division	Hangzhou	30.2741	120.1551
division	Hanoi	21.0278	105.8342
division	Haryana	29.0588	76.0856
division	Hasselt	50.925347	5.311394
division	Haut-Katanga	-10.457682	27.690512
division	Hauts de France	49.934396	2.783002
division	Hawaii	19.8968	-155.5828
division	Hawali	29.3378	48.0235
division	Heilongjiang	47.286490	127.992676
division	Helsinki	60.1698848	24.9384991
division	Henan	33.817629	113.690243
division	Heredia	9.997549	-84.121162
division	Herrera	7.8432774	-80.75877048589277
division	Herselt	51.0524	4.8807
division	Heverlee	50.8626	4.6959
division	Heves County	47.8058	20.2039
division	Ho Chi Minh City	10.790417	106.653985
division	Hokkaido	43.2203	142.8635
division	Hokuriku	37.9154	139.0356
division	Hokurikushinsyu	36.708064	137.806500
division	Holon	32.0158	34.7874
division	Holsbeek	50.9211	4.7570
division	Hong Kong	22.3964	114.1095
division	Houthalen-Helchteren	51.0312	5.3765
division	Hranice Na Moravě	49.5497	17.7349
division	Huanuco	-9.893964	-76.299456
division	Huasco	-28.467340	-71.221674
division	Hubei	31.095477	112.676644
division	Huila	2.545605	-75.524024
division	Hukuk	32.8798972	35.4958000
division	Hungary	47	20
division	Huy	50.510704	5.209278
division	Ica	-14.079922	-75.740852
division	Iceland	64.9841821	-18.1059012
division	Idaho	43.810421	-114.351215
division	Ieper	50.857716	2.874138
division	Ile de France	48.724751	2.491522
division	Ilidza	43.8314	18.3002
division	Ilijas	43.9486	18.2649
division	Illinois	40.088552	-89.301876
division	Imbabura	0.3753621	-78.355681
division	India	21.077353	78.723951
division	Indiana	40.2672	-86.1349
division	Indonesia	0.240253	114.878847
division	Iowa	41.878	-93.0977
division	Iran	34.5732	51.876
division	Irbid	32.5568	35.8469
division	Ireland	52.865	-7.979
division	Ishikawa	36.570185	136.732454
division	Islamabad	33.714095	73.066832
division	Israel	31.5	34.75
division	Istanbul	41.0082	28.9784
division	Istria	45.189488	13.889205
division	Italian cruise ship	41.831176	11.491061
division	Italy	43.382775	12.183629
division	Ixelles	50.8333	4.3666
division	Jakarta	-6.221537	106.838429
division	Jalisco	20.422362	-103.793697
division	Jamaica	18.1096	-77.2975
division	Jammu	32.7266	74.8570
division	Jamtland	63.1712	14.9592
division	Jamtland Harjedalen	62.162882	13.755564
division	Japan	35.68536	139.75309
division	Jeddah	21.4858	39.1925
division	Jerusalem District	31.7648	34.9948
division	Jhenaidha	23.547692	89.175424
division	Jiangsu	33.077761	119.825116
division	Jiangxi	27.458973	115.535326
division	Jihlava	49.3984	15.5870
division	Jonkoping	57.7826	14.1618
division	Jordan	31.1667049	36.941628
division	Jura	47.368929	7.163449
division	Jász-Nagykun-Szolnok County	47.2556	20.5232
division	Kaggevinne	50.9794	5.0190
division	Kakanj	44.1280	18.1178
division	Kalmar	56.6634	16.3568
division	Kalyoubia	30.283113	31.247786
division	Kanagawa	35.403801	139.294288
division	Kansai	34.778675	135.880055
division	Kansas	39.0119	-98.4842
division	Kanto	36.167777	139.170466
division	Karachi	24.8607	67.0011
division	Karaman	37.165058	33.294127
division	Kargil	34.5539	76.1349
division	Karnataka	15.3173	75.7139
division	Kars Province	40.6076749	43.0948497
division	Kastamonu	41.550202	33.742886
division	Kathmandu	27.712907	85.323557
division	Kaulille	51.1872	5.5257
division	Kayseri	38.7205	35.4826
division	Kecskemet	46.8964	19.6897
division	Keelung	25.1276	121.7392
division	Kentucky	37.649540	-85.450190
division	Kenya	0.0236	37.9062
division	Kerala	10.359825	76.39955
division	Kerry	52.14533445	-9.517401092833236
division	Kfar Habad	31.9901	34.8491
division	Kfar Saba	32.180607	34.912861
division	Khabarovsk Region	50.5888	135
division	Khulna	22.815139549999998	89.44492672055918
division	Khyber Pakhtunkhwa	33.696621	72.636031
division	Kildare	53.15436455	-6.8184175660976445
division	Kilkenny	52.6510216	-7.2484948
division	Kinshasa	-4.2978	15.2962
division	Kiryat Gat	31.6111	34.7685
division	Kiryat Ono	32.059259	34.859216
division	Kocaeli	40.886367	29.905212
division	Kochi	33.518628	133.505674
division	Koersel	51.0584	5.2718
division	Kolda	12.9493	-14.4723
division	Kombo	13.294035	-16.656832
division	Kongo Central	-5.8162516	13.4908753
division	Konya	37.859743	32.495438
division	Koprivnica	46.168157	16.827208
division	Kortrijk	50.802287	3.264668
division	Kosice	48.7164	21.2611
division	Kostoliste	48.4467	16.9868
division	Kraljevo	43.7238	20.6873
division	Krasnodar Region	45.6415	39.7056
division	Krasnoyarsk Region	64.248	95.1104
division	Kuala Lumpur	3.139	101.6869
division	Kuwait	29.452987	47.447194
division	KwaZulu-Natal	-28.704798	30.693005
division	Kwara State	9.172913	4.409729
division	Kyoto	35.007542	135.768455
division	Kyrgyzstan	41.927675	75.142149
division	Kyustendil	42.2869	22.6939
division	Kyusyu	32.5900	130.8000
division	La Louvière	50.469989	4.158129
division	La Rioja	42.2871	-2.5396
division	Ladakh	34.152588	77.577049
division	Lagos	6.54252	3.286661
division	Laken	50.8778	4.3481
division	Lakes	-38.5882085	175.9492056
division	Lambayeque	-6.707066	-79.907239
division	Landen	39.3120	-84.2830
division	Lao Cai	22.3381	104.1487
division	Lapland	67.700017	26.273752
division	Latvia	56.799689	25.441386
division	Lazio	41.994328	12.622686
division	Leiden	52.154612	4.484671
division	Leitrim	54.140162200000006	-8.052478216276088
division	Leningrad Region	60.0793	31.8927
division	Leuven	50.880674	4.700109
division	Liaoning	40.9975197	122.9955469
division	Lima	-11.971424	-77.070229
division	Limburg	50.612763	5.936255
division	Limerick	52.662235	-8.627565
division	Limpopo	-23.4013	29.4179
division	Linter	50.802855	5.056890
division	Lipetsk Region	52.5265	39.2032
division	Lisbon	38.7223	-9.1393
division	Lithuania	55.41667	24
division	Litomerice-Brnay	50.534253	14.131013
division	Livno	43.8250	17.0077
division	Liège	50.6326	5.5797
division	Lombardy	45.4791	9.8452
division	Los Rios	-1.385450	-79.552240
division	Los Santos	7.87734705	-80.42906166183488
division	Louisiana	30.9843	-91.9623
division	Louth	53.9508	-6.5406
division	Lower Austria	48.360214	15.824134
division	Lucerne	47.0502	8.3093
division	Lucknow	26.851073	80.934261
division	Lummen	50.9876	5.1951
division	Luxembourg	49.755428	6.119486
division	Maalot Tarshicha	33.0150	35.2760
division	Maaseik	51.104005	5.714000
division	Madhya Pradesh	22.9734	78.6569
division	Madinah	24.5247	39.5692
division	Madrid	40.4168	-3.7038
division	Magdalena	10.258546	-74.366995
division	Maglaj	44.5455	18.1034
division	Maharashtra	19.7515	75.7139
division	Makkah	21.3891	39.8579
division	Malaysia	2.3923759	112.8471939
division	Maldonado	-34.904210	-54.969183
division	Malopolskie	49.7225	20.2503
division	Manabi	-0.7588025	-80.0612131
division	Manila	14.652678	121.043936
division	Manitoba	55.182879	-97.823531
division	Maranhão	-4.9609	-45.2744
division	Marche	43.374025	13.161012
division	Mardin	37.3129	40.7340
division	Martin	49.0617	18.919
division	Maryland	39.0458	-76.6413
division	Massachusetts	42.340741	-71.998513
division	Mato Grosso	-12.6819	-56.9211
division	Mazowieckie	52.467791	21.224779
division	Mbour	14.427132	-16.966574
division	Meath	53.649784350000004	-6.588529492009938
division	Mechelen	51.033475	4.444398
division	Melbourne	-37.8136	144.9631
division	Melilla	35.291746	-2.938261
division	Melnik	50.364202	14.482176
division	Mepel	52.704669	6.196582
division	Meta	3.275638	-73.120232
division	Mexico	19.4325301	-99.1332101
division	Mexico City	19.404497	-99.143041
division	Michigan	45.021203	-84.762273
division	Midcentral	-40.398721	175.799685
division	Milheeze	51.505685	5.799239
division	Minas Gerais	-18.35789	-44.411895
division	Minnesota	46.126042	-94.619581
division	Mioveni	44.957951	24.939220
division	Mirpur	23.808569	90.363307
division	Mississippi	32.9715645	-89.7348497
division	Missouri	37.9643	-91.8318
division	Molenbeek-Saint-Jean	50.849476	4.329267
division	Molise	41.686461	14.608668
division	Monaghan	54.161066399999996	-6.946364847585796
division	Mongolia	47.504782	102.997672
division	Mons	50.445439	3.962794
division	Montana	46.974704	-110.872530
division	Montevideo	-34.823827	-56.211799
division	Mopti	14.514489000000001	-3.646458060483871
division	Morelos	18.75	-99.0
division	Morocco	32.525925	-5.843761
division	Moscow	55.7558	37.6173
division	Moscow Region	55.3404	38.2918
division	Mouscron	50.7459	3.2193
division	Mpumalanga	-25.5653	30.5279
division	Mumbai	19.0760	72.8777
division	Munich	48.144747	11.561739
division	Murcia	37.9922	-1.1307
division	Muscat	23.580244	58.362707
division	Myanmar	20.600856	96.287616
division	Mymensingh	24.8386014	90.41126950462677
division	Nagasaki	32.796447	129.818142
division	Nakhonnayok	14.180467	101.096533
division	Namur	50.457215	4.879493
division	Nara	34.371026	135.887389
division	Narail	23.175281	89.504017
division	Narayanganj	23.619169	90.500837
division	Narino	1.592142	-77.851790
division	National Capital Region	14.632748	121.027441
division	Navarra	42.687776	-1.645699
division	Nayarit	21.8438765	-104.87148535201122
division	Nebraska	41.4925	-99.9018
division	Nelson Marlborough	-41.436949	173.142614
division	Nepal	28	84
division	Netanya	32.3215	34.8532
division	Netherlands	52.1326	5.2913
division	Netivot	31.4232	34.5953
division	Nevada	38.8026	-116.4194
division	Nevsehir	38.767304	34.698996
division	New Brunswick	46.57077	-66.308191
division	New Hampshire	43.1939	-71.5724
division	New Jersey	40.0583	-74.4057
division	New Mexico	34.5199	-105.8701
division	New South Wales	-32.68843	146.228414
division	New Taipei City	25.017	121.4628
division	New York	40.703395	-73.904193
division	New Zealand	-41.500083	172.8344077
division	Newfoundland and Labrador	53.655784	-61.203723
division	Niedersachsen	52.8398531	9.075962
division	Niger	18.061703	10.145544
division	Nigeria	10	8
division	Nile River Cruise	23.998417	32.873216
division	Nivelles	50.594427	4.331238
division	Nonthaburi	13.852511	100.522791
division	Normandie	48.8799	0.1713
division	Norrbotten	66.936364	20.341728
division	Norte de Santander	8.107454	-72.862123
division	North America	28.2367447	-97.738017
division	North Batinah	24.577310	56.435470
division	North Brabant	51.4827	5.2322
division	North Carolina	35.7596	-79.0193
division	North District	32.8972	35.3027
division	North Holland	52.5206	4.7885
division	North Macedonia	41.6171214	21.7168387
division	North Rhine Westphalia	51.44	7.705
division	North Sharqiyah	22.157117399999997	58.51833487712584
division	North Sulawesi	0.950357	124.450132
division	North-West	-26.524595	25.625515
division	Northern Ireland	54.60219	-6.687146
division	Northern Territory	-19.4914	132.551
division	Norway	64.574131	11.52701029
division	Nottinghamshire	53.134734	-0.989052
division	Nouvelle-Aquitaine	45.4039367	0.3756199
division	Nova Scotia	44.879119	-64.020314
division	Novi Pazar	43.1407	20.5214
division	Novi Sad	45.269432	19.830203
division	Novi Travnik	44.1748	17.6634
division	Novosibirsk Oblast	54.9720169	79.4813924
division	Nur-Sultan	51.147862	71.433377
division	Occitanie	43.8927	3.2828
division	Oceania	-25.0562891	152.008576
division	Odisha	20.9517	85.0985
division	Ogun State	7.006146	3.401761
division	Ohio	40.199215	-82.825637
division	Oklahoma	35.370608	-97.186200
division	Olomouc Region	49.859105799999995	16.956126746749305
division	Omsk Region	55.0555	73.3167
division	Ondo State	6.970395	5.101463
division	Ontario	44.429	-79.377
division	Oostende	51.210615	2.914232
division	Opolskie	50.8918612	17.9321175
division	Orebro	59.2753	15.2134
division	Orebro Lan	59.378174	14.948348
division	Oregon	43.8041	-120.5542
division	Orellana	-0.78618	-76.4803184
division	Orenburg Region	51.7634	54.6188
division	Oroshaza	46.5684	20.6545
division	Osaka	34.64872	135.525013
division	Osijek	45.552719	18.693245
division	Oslo	59.903687	10.7497
division	Ostergotland	58.402269	15.748012
division	Osun State	7.592215	4.505599
division	Otago	-45.412319	169.855268
division	Ouarzazate	30.9335	6.9370
division	Oudenaarde	50.857635	3.629018
division	Oueme	6.625372	2.532611
division	Overijssel	52.436273	6.463628
division	Oyo State	8.154414	3.632978
division	Pa Trento	46.096712	11.130704
division	Paal	51.032994	5.166286
division	Pahang	3.8126	103.3256
division	Pakistan	30	70
division	Panama	8.3096067	-81.3066245
division	Panama Center	9.207626	-79.426783
division	Panama City	8.98333	-79.5166
division	Panama Oeste	8.69162985	-79.88247020644809
division	Para	-4.281398	-52.582417
division	Paraná	-25.2521	-52.0215
division	Pardesia	32.3050	34.9117
division	Pasto	1.2146286	-77.2782516
division	Pasuruan	-7.6469	112.8999
division	Pathum Thani	14.018153	100.723973
division	Pays de la Loire	47.640237	-0.647258
division	Pazardzhik	42.1928	24.3336
division	Pennsylvania	41.2033	-77.1945
division	Perm Region	58.017794	56.311058
division	Pernambuco	-8.8137	-36.9541
division	Peru	-10	-75.25
division	Petah Tikva	32.0840	34.8878
division	Philippeville	50.178836	4.592270
division	Philippines	12.8797	121.774
division	Phuket	7.959471	98.339272
division	Piaui	-7.7183	-42.7289
division	Pichincha	-0.1465	-78.4752
division	Pleven	43.4170	24.6067
division	Plzeň Region	49.7477415	13.3775249
division	Poland	52.0977181	19.0258159
division	Polleur	50.580257	5.866744
division	Pomorskie	54.2944	18.1531
division	Portugal	39.54046	-8.174701
division	Prague	50.0755	14.4378
division	Primorskiy Region	45.0526	135
division	Prince Edward Island	46.344935	-63.405688
division	Provence-Alpes-Côte d'Azur	44.0580563	6.0638506
division	Pskov Region	56.7709	29.094
division	Puebla	19.0414	-98.2063
division	Puerto Montt	-41.4689	-72.9411
division	Puerto Natales	-51.7309	-72.4977
division	Puerto Rico	18.2208	-66.5901
division	Pula	44.870671	13.867625
division	Punjab	31.1471	75.3412
division	Punta Arenas	53.1638	70.9171
division	Qatar	25.27932	51.52245
division	Quangninh	21.0064	107.2925
division	Quebec	52.9399	-73.5491
division	Queensland	-23.094025	144.192275
division	Queretaro	20.5888	-100.3899
division	Quindio	4.477059	-75.690565
division	Quintana Roo	19.642598	-88.040442
division	Quito	-0.18126	-78.4599
division	Raanana	32.189052	34.868626
division	Rabat	33.976469	-6.843796
division	Rajasthan	26.498229	73.881085
division	Rajshahi	24.372633	88.606356
division	Ramat Gan	32.0684	34.
division	Ramla	31.9316	34.8729
division	Rancagua	-34.1701	-70.7406
division	Rangpur	25.748894	89.260669
division	Rawalpindi	33.583175	73.049347
division	Red River Delta	21.010949	105.786621
division	Republic of Bashkortostan	54.4747553	55.9784582
division	Republic of Buryatia	54.8331	112.4061
division	Republic of Crymea	45.3453	34.4997
division	Republic of Kabardino-Balkaria	43.3932	43.5628
division	Republic of Sakha	66.7613	124.1238
division	Republic of Tatarstan	55.1802	50.7264
division	Reykjavik	64.1445	-21.9418
division	Rhode Island	41.5801	-71.4774
division	Riga	56.960679	24.10716
division	Rio Grande do Norte	-5.4026	-36.9541
division	Rio Grande do Sul	-29.615543	-53.220125
division	Rio Negro	-40.8261	-63.0266
division	Rio de Janeiro	-22.89445	-43.2099
division	Risaralda	4.921633	-75.900759
division	Rivera	-30.906491	-55.540612
division	Riyadh	23.197563	45.243845
division	Rostock	54.130776	12.106778
division	Russia	64.6863136	97.7453061
division	Saint-Petersburg	59.88208	30.3308
division	Saint-Saulve	50.374816	3.569855
division	Saitama	35.909903	139.659758
division	Sakarya	40.753425	30.384694
division	Sakhalin Region	50.691	142.9506
division	Salzburg	47.356774	13.227550
division	Samara Region	53.4184	50.4726
division	Samut Prakarn	13.581663	100.721344
division	Samut Songkhram	13.410190	99.949071
division	San Jose	9.9281	-84.0907
division	Sankt Gallen	47.419862	9.374697
division	Santa Catarina	-27.15767	-49.888561
division	Santa Elena	-2.1954593	-80.5669167
division	Santander	6.746570	-73.476456
division	Santander de Quilichao	3.0075752	-76.4856531
division	Santarem	39.2849	-8.7041
division	Santiago	-33.383304	-70.530623
division	Santiago de Veraguas	8.0989867	-80.9803978
division	Sarajevo	43.8563	18.4131
division	Sardinia	40.1209	9.0129
division	Saskatchewan	53.934278	-106.16006
division	Saudi Arabia	25	45
division	Schaffhausen	47.712000	8.638976
division	Scherpenheuvel-Zchem	50.9890	4.9776
division	Schwyz	47.055398	8.73645
division	Scotland	56.415858	-4.090641
division	Selangor	3.0738	101.5183
division	Semnan	35.2256	54.4342
division	Senegal	14.5	-14.25
division	Seoul	37.548278	126.990916
division	Serbia	43.745902	20.848918
division	Sergipe	-10.5741	-37.3857
division	Setúbal	38.5260	-8.8909
division	Shandong	36.298013	118.193884
division	Shanghai	31.171447	121.429896
division	Shoam	31.9958	34.9488
division	Sichuan	30.709229	102.693949
division	Sicily	37.636932	14.193097
division	Sihanoukville	10.616351	103.512278
division	Siirt	37.911394	42.115166
division	Sinaloa	25.0000001	-107.5000001
division	Singapore	1.344189	103.867546
division	Sint-Niklaas	51.1559	4.1544
division	Sint-Truiden	50.8157	5.1863
division	Skane	55.9903	13.5958
division	Slask	50.406080	18.976345
division	Sligo	54.2720696	-8.4751357
division	Slovakia	48.66667	19.5
division	Slovenia	45.8133113	14.4808369
division	Smolyan	41.5774	24.7011
division	Småland	57.528294	14.463824
division	Sodermanland	59.0336	16.7519
division	Sofia	42.6977	23.3219
division	Soignies	50.567422	4.040613
division	Soledad	10.905451549999999	-74.77405314080215
division	Solothurn	47.207025	7.528326
division	Sonora	29.3333331	-110.6666671
division	Sormland	59.061157	16.697407
division	South Africa	-28.8166235	24.991639
division	South America	-13.083583	-58.470721
division	South Australia	-30.0002	136.2092
division	South Batinah	23.760421	57.045212
division	South Carolina	33.8361	-81.1637
division	South Coast District	29.873836	34.934417
division	South Dakota	44.6471761	-100.348761
division	South District	30.8296	35.0388
division	South Holland	52.006053	4.485728
division	South Korea	36.609249	127.917932
division	South Moravian Region	49.1249179	16.682771628867208
division	South Tyrol	46.762051	11.427443
division	South Yorkshire	53.4697	-1.326
division	Southern	-46.040582	169.144142
division	Spain	40.4637	-3.7492
division	Split	43.514220	16.461441
division	Sri Lanka	7.75	80.75
division	St-Louis	16.0326	-16.4818
division	Stockholm	59.33267	18.061849
division	Styria	47.3593	14.4700
division	Suceava	47.667761	26.266066
division	Sud Kivu	-3.223156	28.386665
division	Suesca	5.1032558	-73.7999769
division	Surabaya	-7.266062	112.748376
division	Sverdlovsk Region	59.0077	61.9316
division	Sweden	59.6749712	14.5208584
division	Switzerland	46.8182	8.2275
division	Sylhet	24.8949	91.8687
division	Szabolcs-Szatmár-Bereg County	48.0395	22.0033
division	Szeged	46.2530	20.1414
division	São Paulo	-23.59806	-46.660537
division	Tabasco	17.95078635	-92.48312213241397
division	Tainan	22.9912348	120.184982
division	Taiwan	23.8169	121.031365
division	Talca	-35.462909	-71.37096
division	Tamil Nadu	11.1271	78.6569
division	Tangail	24.248630	89.917926
division	Tatarstan	56.130014	53.371181
division	Tbilisi	41.733699	44.818487
division	Tehran	35.6892	51.3890
division	Tekirdag	40.9781	27.5117
division	Tel Aviv District	32.0929	34.8072
division	Telangana	18.094062	79.141493
division	Teleorman	44.0160	25.2987
division	Temuco	-38.7359	-72.5904
division	Tennessee	35.5175	-86.5804
division	Teramo	42.6611	13.6987
division	Tervuren	50.8259	4.5078
division	Texas	31.146868	-99.188758
division	Thailand	14.8971921	100.83273
division	Thanh Hoa	20.026365	105.439044
division	Thessaloniki	40.636023	22.943965
division	Thies	14.791	-16.9359
division	Thuin	50.326454	4.308720
division	Thurgau	47.576816	9.072051
division	Ticino	46.345334	8.774813
division	Tielt	51.001589	3.355702
division	Tienen	50.8106	4.9362
division	Tilburg	51.567213	5.047957
division	Timor-Leste	-8.809397	125.909527
division	Tipperary	52.4738	-8.1619
division	Tirat Zvi	32.4225	35.5283
division	Togo	8.886250	1.069709
division	Tohoku	40.7280	141.2578
division	Tokat	40.3235	36.5522
division	Tokyo	35.683441	139.766131
division	Tolemaida	4.2448718	-74.6580418
division	Tolima	4.065944	-75.215716
division	Tongeren	50.774275	5.464625
division	Touba	14.856713	-15.87911
division	Toulouse	43.597198	1.431465
division	Tournai	50.616724	3.395329
division	Tournai-Mouscron	50.610622	3.406319
division	Trang	7.529936	99.611699
division	Trentino	46.051733	11.014531
division	Trondheim	63.4305	10.3951
division	Tubize	50.6905	4.2026
division	Tucuman	-26.8083	-65.2176
division	Tunisia	33.654143	9.065134
division	Tunja	5.5323632	-73.361362
division	Turkey	39	35
division	Turnhout	51.321956	4.940098
division	Tuzla	44.537787	18.680139
division	Tver Region	57.0022	33.9853
division	Tveria	32.7959	35.5310
division	Tyrol	47.220292	11.277287
division	UK	54.234125	-2.078794
division	USA	38.916963	-98.891372
division	Uganda	1.3733	32.2903
division	United Arab Emirates	23.546651	54.065059
division	United Kingdom	54.242833	-2.088739
division	Upper Austria	48.166283	13.869698
division	Uppsala	59.8586	17.6389
division	Uri	46.774206	8.628190
division	Uruguay	-33	-56
division	Usti nad Labem	50.656527	14.053702
division	Utah	39.4225192	-111.7143583
division	Utrecht	52.08532	5.184968
division	Uttar Pradesh	26.8467	80.9462
division	Uttarakhand	30.091993549999998	79.32176659343018
division	Uusimaa	60.2187	25.2716
division	Uzice	43.852499	19.847479
division	Valais	46.166982	7.563441
division	Valcea	45.754095	25.176737
division	Valle D'Aosta	45.746178	7.353924
division	Valle del Cauca	3.747163	-76.415809
division	Valparaiso	-33.0472	-71.6127
division	Varazdin	46.304239	16.337102
division	Varaždin County	46.2317	16.3361
division	Varmland	59.894483	13.209991
division	Vasterbotten	64.863611	17.7435
division	Vasternorrland	63.286259	17.641659
division	Vastmanland	59.6714	16.2159
division	Vastra Gotaland	58.2528	13.0596
division	Vaud	46.619469	6.472479
division	Veneto	45.4415	12.3153
division	Venezuela	7.838891	-65.916409
division	Vermont	44.5588	-72.5778
division	Verona	45.4384	10.9916
division	Verviers	50.578077	5.872924
division	Veurne	51.046671	2.663125
division	Victoria	-37.121673	144.106178
division	Vidin	43.9962	22.8679
division	Vienna	48.2082	16.3738
division	Vietnam	16.16667	107.83333
division	Villavicencio	4.134000	-73.623483
division	Vilnius	54.697979	25.279095
division	Vina del Mar	-33.0153	-71.5500
division	Vinhphuc	21.348702	105.548594
division	Virgin Islands	18.3358	-64.8963
division	Virginia	37.926868	-78.024902
division	Vitez	44.1525	17.7903
division	Vorarlberg	47.232027	9.897419
division	Vrancea	44.545232	22.598705
division	Vysocina Region	49.442644	15.672714
division	Waikato	-37.777199	175.528928
division	Wairarapa	-41.073572	175.737609
division	Waitemata	-36.579105	174.548718
division	Wales	52.306085	-3.621944
division	Waremme	50.692236	5.260861
division	Warminsko-Mazurskie	53.924679	20.844499
division	Washington	47.183945	-119.950361
division	Washington DC	38.895650	-77.018707
division	Waterford	52.2609997	-7.1119081
division	Wellington	-41.273449	174.857634
division	West Bengal	23.361461	87.724077
division	West Coast Region	13.2229	16.582
division	Western Australia	-27.055937	122.236663
division	Western Cape Province	-33.493715	20.219852
division	Western Pomerania	53.84713085	13.351339698378764
division	Wicklow	52.9808	-6.0446
division	Wielkopolskie	52.2800	17.3523
division	Wisconsin	44.535145	-89.527762
division	Wyoming	43.076	-107.2903
division	Yamalo-Nenets Autonomous Okrug	67.1471631	74.3415488
division	Yaroslavl Oblast	57.7781976	39.0021095
division	Yavne	31.8780	34.7394
division	Yehud	32.0340	34.8859
division	Yeumbeul	14.771188	-17.358556
division	Yucatan	20.6845957	-88.8755669
division	Yunnan	24.556297	101.36621
division	Zeeland	51.484078	3.802245
division	Zefat	32.9646	35.4960
division	Zepce	44.4287	18.0379
division	Zhejiang	29.22571	120.299125
division	Zielonogorskie	52.2275	15.2559
division	Zlin	49.226766	17.6667415
division	Zolder	50.9905	5.2580
division	Zug	47.155891	8.525039
division	Zürich	47.441242	8.641154
division	Čelinac	44.724001	17.324755
division	Łódzkie	51.4721678	19.3460637



<<<<<<< HEAD

=======
country	Algeria	28.0000272	2.9999825
>>>>>>> cbdb3734
country	Argentina	-37.052315	-64.869142
country	Asia	30.451098	86.654576
country	Australia	-24.7761085	134.755
country	Austria	47.5162	14.5501
country	Bahrain	26.0667	50.5577
country	Bangladesh	24.506442	90.041454
country	Belarus	53.704205	28.247691
country	Belgium	50.707735	4.677726
country	Benin	9.961027	2.327362
country	Bosnia and Herzegovina	43.9159	17.6791
country	Brazil	-10.3333332	-53.1999999
country	Brunei	4.5353	114.7277
country	Bulgaria	42.782450	25.193668
country	Burkina Faso	12.78998	-1.683734
country	Cambodia	13.0	105.0
country	Canada	61.0666922	-107.991707
country	Chile	-31.7613364	-71.3187696
country	China	33.394333	104.689839
country	Colombia	2.893108	-73.7845142
country	Costa Rica	10.0379	-83.818759
country	Croatia	45.1	15.2
country	Cyprus	34.965802	33.171772
country	Czech Republic	49.8175	15.473
country	Democratic Republic of the Congo	-4.0383	21.7587
country	Denmark	56.2639	9.5018
country	Ecuador	-1.0541	-78.1489
country	Egypt	26.8206	30.8025
country	Estonia	58.850111	25.808524
country	Europe	49.646237	10.799454
country	Finland	61.751734	26.186437
country	France	46.2276	2.2137
country	Gambia	13.5	-15.5
country	Georgia	41.989378	43.597463
country	Germany	51.1657	10.4515
country	Ghana	7.811417	-1.089272
country	Greece	39.0	22.0
country	Guam	13.464887	144.792016
country	Hong Kong	22.3964	114.1095
country	Hungary	47.0	20.0
country	Iceland	64.90614	-18.4826
country	India	21.077353	78.723951
country	Indonesia	-0.897599	114.181602
country	Iran	34.5732	51.876
country	Ireland	52.865	-7.979
country	Israel	31.217736	34.903129
country	Italy	43.382775	12.183629
country	Jamaica	18.1096	-77.2975
country	Japan	35.68536	139.75309
country	Jordan	31.1667049	36.941628
country	Kazakhstan	48.886304	67.283729
country	Kenya	0.0236	37.9062
country	Kuwait	29.452987	47.447194
country	Kyrgyzstan	41.2044	74.7661
country	Latvia	56.799689	25.441386
country	Lebanon	33.945959	35.868630
country	Lithuania	55.378752	23.945328
country	Luxembourg	49.755428	6.119486
country	Madagascar	-18.9249604	46.4416422
country	Malaysia	4.264153	102.222436
country	Mali	16.3700359	-2.2900239
country	Mexico	19.4325301	-99.1332101
country	Mongolia	47.504782	102.997672
country	Morocco	32.549785	-5.480765
country	Myanmar	20.600856	96.287616
country	Nepal	28.0	84.0
country	Netherlands	52.1326	5.2913
country	New Zealand	-41.500083	172.8344077
country	Niger	18.061703	10.145544
country	Nigeria	10.0	8.0
country	North Macedonia	41.6171214	21.7168387
country	Norway	61.3109	8.73701
country	Oman	20.565641	56.861042
country	Pakistan	30.0	70.0
country	Panama	8.98333	-79.5166
country	Peru	-9.650468	-75.328211
country	Philippines	11.383086	123.521862
country	Poland	52.0977181	19.0258159
country	Portugal	39.54046	-8.174701
country	Qatar	25.230573	51.183951
country	Romania	45.9432	24.9668
country	Russia	64.6863136	97.7453061
country	Saudi Arabia	25.0	45.0
country	Senegal	14.5	-14.25
country	Serbia	43.745902	20.848918
country	Singapore	1.344189	103.867546
country	Slovakia	48.66667	19.5
country	Slovenia	45.8133113	14.4808369
country	South Africa	-28.8166235	24.991639
country	South America	-13.083583	-58.470721
country	South Korea	36.609249	127.917932
country	Spain	40.4637	-3.7492
country	Sri Lanka	7.8731	80.7718
country	Sweden	59.6749712	14.5208584
country	Switzerland	46.8182	8.2275
country	Taiwan	23.8169	121.031365
country	Thailand	14.8971921	100.83273
country	Timor-Leste	-8.809397	125.909527
country	Togo	8.88625	1.069709
country	Tunisia	33.654143	9.065134
country	Turkey	39.046746	36.767068
country	USA	38.916963	-98.891372
country	Uganda	1.861287	32.55149
country	United Arab Emirates	23.546651	54.065059
country	United Kingdom	54.242833	-2.088739
country	Uruguay	-33.0	-56.0
country	Venezuela	7.838891	-65.916409
country	Vietnam	16.16667	107.83333


country	Africa	4.070194	21.824559
country	Asia	30.451098	86.654576
country	Europe	49.646237	10.799454
country	North America	28.2367447	-97.738017
country	Oceania	-25.0562891	152.008576
country	South America	-13.083583	-58.470721


region	Asia	30.451098	86.654576<|MERGE_RESOLUTION|>--- conflicted
+++ resolved
@@ -2308,11 +2308,7 @@
 
 
 
-<<<<<<< HEAD
-
-=======
 country	Algeria	28.0000272	2.9999825
->>>>>>> cbdb3734
 country	Argentina	-37.052315	-64.869142
 country	Asia	30.451098	86.654576
 country	Australia	-24.7761085	134.755
