rule download:
    message: "Downloading metadata and fasta files from S3"
    output:
        sequences = config["sequences"],
        metadata = config["metadata"]
    conda: config["conda_environment"]
    shell:
        """
        aws s3 cp s3://nextstrain-ncov-private/metadata.tsv.gz - | gunzip -cq >{output.metadata:q}
        aws s3 cp s3://nextstrain-ncov-private/sequences.fasta.gz - | gunzip -cq > {output.sequences:q}
        """

rule filter:
    message:
        """
        Filtering to
          - excluding strains in {input.exclude}
        """
    input:
        sequences = rules.download.output.sequences,
        metadata = rules.download.output.metadata,
        include = config["files"]["include"],
        exclude = config["files"]["exclude"]
    output:
        sequences = "results/filtered.fasta"
    log:
        "logs/filtered.txt"
    params:
        min_length = config["filter"]["min_length"],
        exclude_where = config["filter"]["exclude_where"],
<<<<<<< HEAD
        min_date = config["filter"]["min_date"],
        date = numeric_date(date.today())
=======
        date = date.today().strftime("%Y-%m-%d")
>>>>>>> c3fa6a5e
    conda: config["conda_environment"]
    shell:
        """
        augur filter \
            --sequences {input.sequences} \
            --metadata {input.metadata} \
            --include {input.include} \
            --max-date {params.date} \
            --min-date {params.min_date} \
            --exclude {input.exclude} \
            --exclude-where {params.exclude_where}\
            --min-length {params.min_length} \
            --output {output.sequences} 2>&1 | tee {log}
        """

rule excluded_sequences:
    message:
        """
        Generating fasta file of excluded sequences
        """
    input:
        sequences = rules.download.output.sequences,
        metadata = rules.download.output.metadata,
        include = config["files"]["exclude"]
    output:
        sequences = "results/excluded.fasta"
    log:
        "logs/excluded.txt"
    conda: config["conda_environment"]
    shell:
        """
        augur filter \
            --sequences {input.sequences} \
            --metadata {input.metadata} \
	    --min-length 50000 \
            --include {input.include} \
            --output {output.sequences} 2>&1 | tee {log}
        """

rule align_excluded:
    message:
        """
        Aligning excluded sequences to {input.reference}
          - gaps relative to reference are considered real
        """
    input:
        sequences = rules.excluded_sequences.output.sequences,
        reference = config["files"]["reference"]
    output:
        alignment = "results/excluded_alignment.fasta"
    log:
        "logs/align_excluded.txt"
    threads: 2
    conda: config["conda_environment"]
    shell:
        """
        augur align \
            --sequences {input.sequences} \
            --reference-sequence {input.reference} \
            --output {output.alignment} \
            --nthreads {threads} \
            --remove-reference 2>&1 | tee {log}
        """

rule diagnose_excluded:
    message: "Scanning excluded sequences {input.alignment} for problematic sequences"
    input:
        alignment = rules.align_excluded.output.alignment,
        metadata = rules.download.output.metadata,
        reference = config["files"]["reference"]
    output:
        diagnostics = "results/excluded-sequence-diagnostics.tsv",
        flagged = "results/excluded-flagged-sequences.tsv",
        to_exclude = "results/check_exclusion.txt"
    log:
        "logs/diagnose-excluded.txt"
    params:
        mask_from_beginning = config["mask"]["mask_from_beginning"],
        mask_from_end = config["mask"]["mask_from_end"]
    conda: config["conda_environment"]
    shell:
        """
        python3 scripts/diagnostic.py \
            --alignment {input.alignment} \
            --metadata {input.metadata} \
            --reference {input.reference} \
            --mask-from-beginning {params.mask_from_beginning} \
            --mask-from-end {params.mask_from_end} \
            --output-flagged {output.flagged} \
            --output-diagnostics {output.diagnostics} \
            --output-exclusion-list {output.to_exclude} 2>&1 | tee {log}
        """


checkpoint partition_sequences:
    input:
        sequences = rules.filter.output.sequences
    output:
        split_sequences = directory("results/split_sequences/")
    log:
        "logs/partition_sequences.txt"
    params:
        sequences_per_group = config["partition_sequences"]["sequences_per_group"]
    conda: config["conda_environment"]
    shell:
        """
        python3 scripts/partition-sequences.py \
            --sequences {input.sequences} \
            --sequences-per-group {params.sequences_per_group} \
            --output-dir {output.split_sequences} 2>&1 | tee {log}
        """

rule align:
    message:
        """
        Aligning sequences to {input.reference}
          - gaps relative to reference are considered real
        Cluster:  {wildcards.cluster}
        """
    input:
        sequences = "results/split_sequences/{cluster}.fasta",
        reference = config["files"]["reference"]
    output:
        alignment = "results/split_alignments/{cluster}.fasta"
    log:
        "logs/align_{cluster}.txt"
    benchmark:
        "benchmarks/align_{cluster}.txt"
    threads: 2
    conda: config["conda_environment"]
    shell:
        """
        augur align \
            --sequences {input.sequences} \
            --reference-sequence {input.reference} \
            --output {output.alignment} \
            --nthreads {threads} \
            --remove-reference 2>&1 | tee {log}
        """

def _get_alignments(wildcards):
    checkpoint_output = checkpoints.partition_sequences.get(**wildcards).output[0]
    return expand("results/split_alignments/{i}.fasta",
                  i=glob_wildcards(os.path.join(checkpoint_output, "{i}.fasta")).i)

rule aggregate_alignments:
    message: "Collecting alignments"
    input:
        alignments = _get_alignments
    output:
        alignment = "results/aligned.fasta"
    log:
        "logs/aggregate_alignments.txt"
    conda: config["conda_environment"]
    shell:
        """
        cat {input.alignments} > {output.alignment} 2> {log}
        """

rule diagnostic:
    message: "Scanning aligned sequences {input.alignment} for problematic sequences"
    input:
        alignment = rules.aggregate_alignments.output.alignment,
        metadata = rules.download.output.metadata,
        reference = config["files"]["reference"]
    output:
        diagnostics = "results/sequence-diagnostics.tsv",
        flagged = "results/flagged-sequences.tsv",
        to_exclude = "results/to-exclude.txt"
    log:
        "logs/diagnostics.txt"
    params:
        mask_from_beginning = config["mask"]["mask_from_beginning"],
        mask_from_end = config["mask"]["mask_from_end"]
    conda: config["conda_environment"]
    shell:
        """
        python3 scripts/diagnostic.py \
            --alignment {input.alignment} \
            --metadata {input.metadata} \
            --reference {input.reference} \
            --mask-from-beginning {params.mask_from_beginning} \
            --mask-from-end {params.mask_from_end} \
            --output-flagged {output.flagged} \
            --output-diagnostics {output.diagnostics} \
            --output-exclusion-list {output.to_exclude} 2>&1 | tee {log}
        """

rule refilter:
    message:
        """
        excluding sequences flagged in the diagnostic step in file {input.exclude}
        """
    input:
        sequences = rules.aggregate_alignments.output.alignment,
        metadata = rules.download.output.metadata,
        exclude = rules.diagnostic.output.to_exclude
    output:
        sequences = "results/aligned-filtered.fasta"
    log:
        "logs/refiltered.txt"
    conda: config["conda_environment"]
    shell:
        """
        augur filter \
            --sequences {input.sequences} \
            --metadata {input.metadata} \
            --exclude {input.exclude} \
            --output {output.sequences} 2>&1 | tee {log}
        """


rule mask:
    message:
        """
        Mask bases in alignment
          - masking {params.mask_from_beginning} from beginning
          - masking {params.mask_from_end} from end
          - masking other sites: {params.mask_sites}
        """
    input:
        alignment = rules.refilter.output.sequences
    output:
        alignment = "results/masked.fasta"
    log:
        "logs/mask.txt"
    params:
        mask_from_beginning = config["mask"]["mask_from_beginning"],
        mask_from_end = config["mask"]["mask_from_end"],
        mask_sites = config["mask"]["mask_sites"]
    conda: config["conda_environment"]
    shell:
        """
        python3 scripts/mask-alignment.py \
            --alignment {input.alignment} \
            --mask-from-beginning {params.mask_from_beginning} \
            --mask-from-end {params.mask_from_end} \
            --mask-sites {params.mask_sites} \
            --mask-terminal-gaps \
            --output {output.alignment} 2>&1 | tee {log}
        """

def _get_subsampling_settings(wildcards):
    # Allow users to override default subsampling with their own settings keyed
    # by location type and name. For example, "region_europe" or
    # "country_iceland". Otherwise, default to settings for the location type.
    subsampling_scheme = _get_subsampling_scheme_by_build_name(wildcards.build_name)
    subsampling_settings = config["subsampling"][subsampling_scheme]

    if hasattr(wildcards, "subsample"):
        subsampling_settings = subsampling_settings[wildcards.subsample]

        # If users have supplied both `max_sequences` and `seq_per_group`, we
        # throw an error instead of assuming the user prefers one setting over
        # another by default.
        if subsampling_settings.get("max_sequences") and subsampling_settings.get("seq_per_group"):
            raise Exception(f"The subsampling scheme '{subsampling_scheme}' for build '{wildcards.build_name}' defines both `max_sequences` and `seq_per_group`, but these arguments are mutually exclusive. If you didn't define both of these settings, this conflict could be caused by using the same subsampling scheme name as a default scheme. In this case, rename your subsampling scheme, '{subsampling_scheme}', to a unique name (e.g., 'custom_{subsampling_scheme}') and run the workflow again.")

        # If users have supplied neither `max_sequences` nor `seq_per_group`, we
        # throw an error because the subsampling rule will still group by one or
        # more fields and the lack of limits on this grouping could produce
        # unexpected behavior.
        if not subsampling_settings.get("max_sequences") and not subsampling_settings.get("seq_per_group"):
            raise Exception(f"The subsampling scheme '{subsampling_scheme}' for build '{wildcards.build_name}' must define `max_sequences` or `seq_per_group`.")

    return subsampling_settings


def get_priorities(wildcards):
    subsampling_settings = _get_subsampling_settings(wildcards)

    if "priorities" in subsampling_settings and subsampling_settings["priorities"]["type"] == "proximity":
        return f"results/{wildcards.build_name}/proximity_{subsampling_settings['priorities']['focus']}.tsv"
    else:
        # TODO: find a way to make the list of input files depend on config
        return config["files"]["include"]


def get_priority_argument(wildcards):
    subsampling_settings = _get_subsampling_settings(wildcards)

    if "priorities" in subsampling_settings and subsampling_settings["priorities"]["type"] == "proximity":
        return "--priority " + get_priorities(wildcards)
    else:
        return ""


def _get_specific_subsampling_setting(setting, optional=False):
    def _get_setting(wildcards):
        if optional:
            value = _get_subsampling_settings(wildcards).get(setting, "")
        else:
            value = _get_subsampling_settings(wildcards)[setting]

        if isinstance(value, str):
            # Load build attributes including geographic details about the
            # build's region, country, division, etc. as needed for subsampling.
            build = config["builds"][wildcards.build_name]
            value = value.format(**build)
        elif value is not None:
            # If is 'seq_per_group' or 'max_sequences' build subsampling setting,
            # need to return the 'argument' for augur
            if setting == 'seq_per_group':
                value = f"--sequences-per-group {value}"
            elif setting == 'max_sequences':
                value = f"--subsample-max-sequences {value}"

            return value
        else:
            value = ""

        # Check format strings that haven't been resolved.
        if re.search(r'\{.+\}', value):
            raise Exception(f"The parameters for the subsampling scheme '{wildcards.subsample}' of build '{wildcards.build_name}' reference build attributes that are not defined in the configuration file: '{value}'. Add these build attributes to the appropriate configuration file and try again.")

        return value

    return _get_setting

rule subsample:
    message:
        """
        Subsample all sequences by '{wildcards.subsample}' scheme for build '{wildcards.build_name}' with the following parameters:

         - group by: {params.group_by}
         - sequences per group: {params.sequences_per_group}
         - subsample max sequences: {params.subsample_max_sequences}
         - min-date: {params.min_date}
         - max-date: {params.max_date}
         - exclude: {params.exclude_argument}
         - include: {params.include_argument}
         - query: {params.query_argument}
         - priority: {params.priority_argument}
        """
    input:
        sequences = rules.mask.output.alignment,
        metadata = rules.download.output.metadata,
        include = config["files"]["include"],
        priorities = get_priorities
    output:
        sequences = "results/{build_name}/sample-{subsample}.fasta"
    log:
        "logs/subsample_{build_name}_{subsample}.txt"
    params:
        group_by = _get_specific_subsampling_setting("group_by"),
        sequences_per_group = _get_specific_subsampling_setting("seq_per_group", optional=True),
        subsample_max_sequences = _get_specific_subsampling_setting("max_sequences", optional=True),
        exclude_argument = _get_specific_subsampling_setting("exclude", optional=True),
        include_argument = _get_specific_subsampling_setting("include", optional=True),
        query_argument = _get_specific_subsampling_setting("query", optional=True),
        min_date = _get_specific_subsampling_setting("min_date", optional=True),
        max_date = _get_specific_subsampling_setting("max_date", optional=True),
        priority_argument = get_priority_argument
    conda: config["conda_environment"]
    shell:
        """
        augur filter \
            --sequences {input.sequences} \
            --metadata {input.metadata} \
            --include {input.include} \
            {params.min_date} \
            {params.max_date} \
            {params.exclude_argument} \
            {params.include_argument} \
            {params.query_argument} \
            {params.priority_argument} \
            --group-by {params.group_by} \
            {params.sequences_per_group} \
            {params.subsample_max_sequences} \
            --output {output.sequences} 2>&1 | tee {log}
        """

rule proximity_score:
    message:
        """
        determine priority for inclusion in as phylogenetic context by
        genetic similiarity to sequences in focal set for build '{wildcards.build_name}'.
        """
    input:
        alignment = rules.mask.output.alignment,
        metadata = rules.download.output.metadata,
        reference = config["files"]["reference"],
        focal_alignment = "results/{build_name}/sample-{focus}.fasta"
    output:
        priorities = "results/{build_name}/proximity_{focus}.tsv"
    log:
        "logs/subsampling_priorities_{build_name}_{focus}.txt"
    resources:
        mem_mb = 4000
    conda: config["conda_environment"]
    shell:
        """
        python3 scripts/priorities.py --alignment {input.alignment} \
            --metadata {input.metadata} \
            --reference {input.reference} \
            --focal-alignment {input.focal_alignment} \
            --output {output.priorities} 2>&1 | tee {log}
        """

def _get_subsampled_files(wildcards):
    subsampling_settings = _get_subsampling_settings(wildcards)

    return [
        f"results/{wildcards.build_name}/sample-{subsample}.fasta"
        for subsample in subsampling_settings
    ]

rule combine_samples:
    message:
        """
        Combine and deduplicate FASTAs
        """
    input:
        _get_subsampled_files
    output:
        alignment = "results/{build_name}/subsampled_alignment.fasta"
    log:
        "logs/subsample_regions_{build_name}.txt"
    conda: config["conda_environment"]
    shell:
        """
        python3 scripts/combine-and-dedup-fastas.py \
            --input {input} \
            --output {output} 2>&1 | tee {log}
        """

# TODO: This will probably not work for build names like "country_usa" where we need to know the country is "USA".
rule adjust_metadata_regions:
    message:
        """
        Adjusting metadata for build '{wildcards.build_name}'
        """
    input:
        metadata = rules.download.output.metadata
    output:
        metadata = "results/{build_name}/metadata_adjusted.tsv"
    params:
        region = lambda wildcards: config["builds"][wildcards.build_name]["region"]
    log:
        "logs/adjust_metadata_regions_{build_name}.txt"
    conda: config["conda_environment"]
    shell:
        """
        python3 scripts/adjust_regional_meta.py \
            --region {params.region:q} \
            --metadata {input.metadata} \
            --output {output.metadata} 2>&1 | tee {log}
        """

rule tree:
    message: "Building tree"
    input:
        alignment = rules.combine_samples.output.alignment
    output:
        tree = "results/{build_name}/tree_raw.nwk"
    params:
        args = lambda w: config["tree"].get("tree-builder-args","") if "tree" in config else ""
    log:
        "logs/tree_{build_name}.txt"
    benchmark:
        "benchmarks/tree_{build_name}.txt"
    threads: 16
    resources:
        # Multiple sequence alignments can use up to 40 times their disk size in
        # memory, especially for larger alignments.
        # Note that Snakemake >5.10.0 supports input.size_mb to avoid converting from bytes to MB.
        mem_mb=lambda wildcards, input: 40 * int(input.size / 1024 / 1024)
    conda: config["conda_environment"]
    shell:
        """
        augur tree \
            --alignment {input.alignment} \
            --tree-builder-args {params.args} \
            --output {output.tree} \
            --nthreads {threads} 2>&1 | tee {log}
        """

rule refine:
    message:
        """
        Refining tree
          - estimate timetree
          - use {params.coalescent} coalescent timescale
          - estimate {params.date_inference} node dates
        """
    input:
        tree = rules.tree.output.tree,
        alignment = rules.combine_samples.output.alignment,
        metadata = _get_metadata_by_wildcards
    output:
        tree = "results/{build_name}/tree.nwk",
        node_data = "results/{build_name}/branch_lengths.json"
    log:
        "logs/refine_{build_name}.txt"
    benchmark:
        "benchmarks/refine_{build_name}.txt"
    threads: 1
    resources:
        # Multiple sequence alignments can use up to 15 times their disk size in
        # memory.
        # Note that Snakemake >5.10.0 supports input.size_mb to avoid converting from bytes to MB.
        mem_mb=lambda wildcards, input: 15 * int(input.size / 1024 / 1024)
    params:
        root = config["refine"]["root"],
        clock_rate = config["refine"]["clock_rate"],
        clock_std_dev = config["refine"]["clock_std_dev"],
        coalescent = config["refine"]["coalescent"],
        date_inference = config["refine"]["date_inference"],
        divergence_unit = config["refine"]["divergence_unit"],
        clock_filter_iqd = config["refine"]["clock_filter_iqd"],
        keep_polytomies = "--keep-polytomies" if config["refine"].get("keep_polytomies", False) else "",
        timetree = "" if config["refine"].get("no_timetree", False) else "--timetree"
    conda: config["conda_environment"]
    shell:
        """
        augur refine \
            --tree {input.tree} \
            --alignment {input.alignment} \
            --metadata {input.metadata} \
            --output-tree {output.tree} \
            --output-node-data {output.node_data} \
            --root {params.root} \
            {params.timetree} \
            {params.keep_polytomies} \
            --clock-rate {params.clock_rate} \
            --clock-std-dev {params.clock_std_dev} \
            --coalescent {params.coalescent} \
            --date-inference {params.date_inference} \
            --divergence-unit {params.divergence_unit} \
            --date-confidence \
            --no-covariance \
            --clock-filter-iqd {params.clock_filter_iqd} 2>&1 | tee {log}
        """

rule ancestral:
    message:
        """
        Reconstructing ancestral sequences and mutations
          - inferring ambiguous mutations
        """
    input:
        tree = rules.refine.output.tree,
        alignment = rules.combine_samples.output.alignment
    output:
        node_data = "results/{build_name}/nt_muts.json"
    log:
        "logs/ancestral_{build_name}.txt"
    params:
        inference = config["ancestral"]["inference"]
    conda: config["conda_environment"]
    shell:
        """
        augur ancestral \
            --tree {input.tree} \
            --alignment {input.alignment} \
            --output-node-data {output.node_data} \
            --inference {params.inference} \
            --infer-ambiguous 2>&1 | tee {log}
        """

rule haplotype_status:
    message: "Annotating haplotype status relative to {params.reference_node_name}"
    input:
        nt_muts = rules.ancestral.output.node_data
    output:
        node_data = "results/{build_name}/haplotype_status.json"
    log:
        "logs/haplotype_status_{build_name}.txt"
    params:
        reference_node_name = config["reference_node_name"]
    conda: config["conda_environment"]
    shell:
        """
        python3 scripts/annotate-haplotype-status.py \
            --ancestral-sequences {input.nt_muts} \
            --reference-node-name {params.reference_node_name:q} \
            --output {output.node_data} 2>&1 | tee {log}
        """

rule translate:
    message: "Translating amino acid sequences"
    input:
        tree = rules.refine.output.tree,
        node_data = rules.ancestral.output.node_data,
        reference = config["files"]["reference"]
    output:
        node_data = "results/{build_name}/aa_muts.json"
    log:
        "logs/translate_{build_name}.txt"
    conda: config["conda_environment"]
    shell:
        """
        augur translate \
            --tree {input.tree} \
            --ancestral-sequences {input.node_data} \
            --reference-sequence {input.reference} \
            --output-node-data {output.node_data} 2>&1 | tee {log}
        """

rule traits:
    message:
        """
        Inferring ancestral traits for {params.columns!s}
          - increase uncertainty of reconstruction by {params.sampling_bias_correction} to partially account for sampling bias
        """
    input:
        tree = rules.refine.output.tree,
        metadata = _get_metadata_by_wildcards
    output:
        node_data = "results/{build_name}/traits.json"
    log:
        "logs/traits_{build_name}.txt"
    params:
        columns = _get_trait_columns_by_wildcards,
        sampling_bias_correction = _get_sampling_bias_correction_for_wildcards
    conda: config["conda_environment"]
    shell:
        """
        augur traits \
            --tree {input.tree} \
            --metadata {input.metadata} \
            --output {output.node_data} \
            --columns {params.columns} \
            --confidence \
            --sampling-bias-correction {params.sampling_bias_correction} 2>&1 | tee {log}
        """

rule clades:
    message: "Adding internal clade labels"
    input:
        tree = rules.refine.output.tree,
        aa_muts = rules.translate.output.node_data,
        nuc_muts = rules.ancestral.output.node_data,
        clades = config["files"]["clades"]
    output:
        clade_data = "results/{build_name}/clades.json"
    log:
        "logs/clades_{build_name}.txt"
    conda: config["conda_environment"]
    shell:
        """
        augur clades --tree {input.tree} \
            --mutations {input.nuc_muts} {input.aa_muts} \
            --clades {input.clades} \
            --output-node-data {output.clade_data} 2>&1 | tee {log}
        """

rule pangolin:
    message: "Adding internal clade labels"
    input:
        tree = rules.refine.output.tree,
    output:
        clade_data = "results/{build_name}/pangolin.json"
    log:
        "logs/pangolin_{build_name}.txt"
    conda: config["conda_environment"]
    shell:
        """
        python3 scripts/add_pangolin_lineages.py \
            --tree {input.tree} \
            --output {output.clade_data}
        """


rule legacy_clades:
    message: "Adding internal clade labels"
    input:
        tree = rules.refine.output.tree,
        aa_muts = rules.translate.output.node_data,
        nuc_muts = rules.ancestral.output.node_data,
        clades = config["files"]["legacy_clades"]
    output:
        clade_data = "results/{build_name}/temp_legacy_clades.json"
    log:
        "logs/legacy_clades_{build_name}.txt"
    conda: config["conda_environment"]
    shell:
        """
        augur clades --tree {input.tree} \
            --mutations {input.nuc_muts} {input.aa_muts} \
            --clades {input.clades} \
            --output-node-data {output.clade_data} 2>&1 | tee {log}
        """

rule rename_legacy_clades:
    input:
        node_data = rules.legacy_clades.output.clade_data
    output:
        clade_data = "results/{build_name}/legacy_clades.json"
    run:
        import json
        with open(input.node_data, 'r', encoding='utf-8') as fh:
            d = json.load(fh)
            new_data = {}
            for k,v in d['nodes'].items():
                if "clade_membership" in v:
                    new_data[k] = {"legacy_clade_membership": v["clade_membership"]}
        with open(output.clade_data, "w") as fh:
            json.dump({"nodes":new_data}, fh)

rule subclades:
    message: "Adding internal clade labels"
    input:
        tree = rules.refine.output.tree,
        aa_muts = rules.translate.output.node_data,
        nuc_muts = rules.ancestral.output.node_data,
        subclades = config["files"]["subclades"],
        clades = config["files"]["clades"]
    output:
        clade_data = "results/{build_name}/temp_subclades.json"
    params:
        clade_file = "results/{build_name}/temp_subclades.tsv"
    log:
        "logs/subclades_{build_name}.txt"
    conda: config["conda_environment"]
    shell:
        """
        cat {input.clades} {input.subclades} > {params.clade_file} && \
        augur clades --tree {input.tree} \
            --mutations {input.nuc_muts} {input.aa_muts} \
            --clades {params.clade_file} \
            --output-node-data {output.clade_data} 2>&1 | tee {log}
        """

rule rename_subclades:
    input:
        node_data = rules.subclades.output.clade_data
    output:
        clade_data = "results/{build_name}/subclades.json"
    run:
        import json
        with open(input.node_data, 'r', encoding='utf-8') as fh:
            d = json.load(fh)
            new_data = {}
            for k,v in d['nodes'].items():
                if "clade_membership" in v:
                    new_data[k] = {"subclade_membership": v["clade_membership"]}
        with open(output.clade_data, "w") as fh:
            json.dump({"nodes":new_data}, fh)


rule colors:
    message: "Constructing colors file"
    input:
        ordering = config["files"]["ordering"],
        color_schemes = config["files"]["color_schemes"],
        metadata = _get_metadata_by_wildcards
    output:
        colors = "results/{build_name}/colors.tsv"
    log:
        "logs/colors_{build_name}.txt"
    conda: config["conda_environment"]
    shell:
        """
        python3 scripts/assign-colors.py \
            --ordering {input.ordering} \
            --color-schemes {input.color_schemes} \
            --output {output.colors} \
            --metadata {input.metadata} 2>&1 | tee {log}
        """

rule recency:
    message: "Use metadata on submission date to construct submission recency field"
    input:
        metadata = _get_metadata_by_wildcards
    output:
        node_data = "results/{build_name}/recency.json"
    log:
        "logs/recency_{build_name}.txt"
    conda: config["conda_environment"]
    shell:
        """
        python3 scripts/construct-recency-from-submission-date.py \
            --metadata {input.metadata} \
            --output {output} 2>&1 | tee {log}
        """

rule tip_frequencies:
    message: "Estimating censored KDE frequencies for tips"
    input:
        tree = rules.refine.output.tree,
        metadata = _get_metadata_by_wildcards
    output:
        tip_frequencies_json = "results/{build_name}/tip-frequencies.json"
    log:
        "logs/tip_frequencies_{build_name}.txt"
    params:
        min_date = config["frequencies"]["min_date"],
        pivot_interval = config["frequencies"]["pivot_interval"],
        narrow_bandwidth = config["frequencies"]["narrow_bandwidth"],
        proportion_wide = config["frequencies"]["proportion_wide"]
    conda: config["conda_environment"]
    shell:
        """
        augur frequencies \
            --method kde \
            --metadata {input.metadata} \
            --tree {input.tree} \
            --min-date {params.min_date} \
            --pivot-interval {params.pivot_interval} \
            --narrow-bandwidth {params.narrow_bandwidth} \
            --proportion-wide {params.proportion_wide} \
            --output {output.tip_frequencies_json} 2>&1 | tee {log}
        """

rule nucleotide_mutation_frequencies:
    message: "Estimate nucleotide mutation frequencies"
    input:
        alignment = rules.combine_samples.output.alignment,
        metadata = _get_metadata_by_wildcards
    output:
        frequencies = "results/{build_name}/nucleotide_mutation_frequencies.json"
    log:
        "logs/nucleotide_mutation_frequencies_{build_name}.txt"
    params:
        min_date = config["frequencies"]["min_date"],
        minimal_frequency = config["frequencies"]["minimal_frequency"],
        pivot_interval = config["frequencies"]["pivot_interval"],
        stiffness = config["frequencies"]["stiffness"],
        inertia = config["frequencies"]["inertia"]
    conda: config["conda_environment"]
    shell:
        """
        augur frequencies \
            --method diffusion \
            --alignments {input.alignment} \
            --gene-names nuc \
            --metadata {input.metadata} \
            --min-date {params.min_date} \
            --minimal-frequency {params.minimal_frequency} \
            --pivot-interval {params.pivot_interval} \
            --stiffness {params.stiffness} \
            --inertia {params.inertia} \
            --output {output.frequencies} 2>&1 | tee {log}
        """

def export_title(wildcards):
    # TODO: maybe we could replace this with a config entry for full/human-readable build name?
    location_name = wildcards.build_name

    # If specified in config file generally, or in a config file build
    if "title" in config["builds"][location_name]:
        return config["builds"][location_name]["title"]
    elif "title" in config:
        return config["title"]

    # Else return an auto-generated title
    if not location_name:
        return "Genomic epidemiology of novel coronavirus"
    elif location_name == "global":
        return "Genomic epidemiology of novel coronavirus - Global subsampling"
    else:
        location_title = location_name.replace("-", " ").title()
        return f"Genomic epidemiology of novel coronavirus - {location_title}-focused subsampling"

def _get_node_data_by_wildcards(wildcards):
    """Return a list of node data files to include for a given build's wildcards.
    """
    # Define inputs shared by all builds.
    wildcards_dict = dict(wildcards)
    inputs = [
        rules.refine.output.node_data,
        rules.ancestral.output.node_data,
        rules.translate.output.node_data,
        rules.rename_legacy_clades.output.clade_data,
        rules.rename_subclades.output.clade_data,
        rules.clades.output.clade_data,
        rules.recency.output.node_data,
        rules.traits.output.node_data
    ]

    # Convert input files from wildcard strings to real file names.
    inputs = [input_file.format(**wildcards_dict) for input_file in inputs]
    return inputs

rule export:
    message: "Exporting data files for for auspice"
    input:
        tree = rules.refine.output.tree,
        metadata = _get_metadata_by_wildcards,
        node_data = _get_node_data_by_wildcards,
        auspice_config = lambda w: config["builds"][w.build_name]["auspice_config"] if "auspice_config" in config["builds"][w.build_name] else config["files"]["auspice_config"],
        colors = lambda w: config["builds"][w.build_name]["colors"] if "colors" in config["builds"][w.build_name] else ( config["files"]["colors"] if "colors" in config["files"] else rules.colors.output.colors.format(**w) ),
        lat_longs = config["files"]["lat_longs"],
        description = lambda w: config["builds"][w.build_name]["description"] if "description" in config["builds"][w.build_name] else config["files"]["description"]
    output:
        auspice_json = "results/{build_name}/ncov_with_accessions.json",
        root_sequence_json = "results/{build_name}/ncov_with_accessions_root-sequence.json"
    log:
        "logs/export_{build_name}.txt"
    params:
        title = export_title
    conda: config["conda_environment"]
    shell:
        """
        augur export v2 \
            --tree {input.tree} \
            --metadata {input.metadata} \
            --node-data {input.node_data} \
            --auspice-config {input.auspice_config} \
            --include-root-sequence \
            --colors {input.colors} \
            --lat-longs {input.lat_longs} \
            --title {params.title:q} \
            --description {input.description} \
            --output {output.auspice_json} 2>&1 | tee {log}
        """


rule incorporate_travel_history:
    message: "Adjusting main auspice JSON to take into account travel history"
    input:
        auspice_json = rules.export.output.auspice_json,
        colors = lambda w: config["builds"][w.build_name]["colors"] if "colors" in config["builds"][w.build_name] else ( config["files"]["colors"] if "colors" in config["files"] else rules.colors.output.colors.format(**w) ),
        lat_longs = config["files"]["lat_longs"]
    params:
        sampling = _get_sampling_trait_for_wildcards,
        exposure = _get_exposure_trait_for_wildcards
    output:
        auspice_json = "results/{build_name}/ncov_with_accessions_and_travel_branches.json"
    log:
        "logs/incorporate_travel_history_{build_name}.txt"
    conda: config["conda_environment"]
    shell:
        """
        python3 ./scripts/modify-tree-according-to-exposure.py \
            --input {input.auspice_json} \
            --colors {input.colors} \
            --lat-longs {input.lat_longs} \
            --sampling {params.sampling} \
            --exposure {params.exposure} \
            --output {output.auspice_json} 2>&1 | tee {log}
        """

rule finalize:
    message: "Remove extraneous colorings for main build and move frequencies"
    input:
        auspice_json = rules.incorporate_travel_history.output.auspice_json,
        frequencies = rules.tip_frequencies.output.tip_frequencies_json,
        root_sequence_json = rules.export.output.root_sequence_json
    output:
        auspice_json = "auspice/ncov_{build_name}.json",
        tip_frequency_json = "auspice/ncov_{build_name}_tip-frequencies.json",
        root_sequence_json = "auspice/ncov_{build_name}_root-sequence.json"
    log:
        "logs/fix_colorings_{build_name}.txt"
    conda: config["conda_environment"]
    shell:
        """
        python3 scripts/fix-colorings.py \
            --input {input.auspice_json} \
            --output {output.auspice_json} 2>&1 | tee {log} &&
        cp {input.frequencies} {output.tip_frequency_json} &&
        cp {input.root_sequence_json} {output.root_sequence_json}
        """<|MERGE_RESOLUTION|>--- conflicted
+++ resolved
@@ -28,12 +28,8 @@
     params:
         min_length = config["filter"]["min_length"],
         exclude_where = config["filter"]["exclude_where"],
-<<<<<<< HEAD
         min_date = config["filter"]["min_date"],
-        date = numeric_date(date.today())
-=======
         date = date.today().strftime("%Y-%m-%d")
->>>>>>> c3fa6a5e
     conda: config["conda_environment"]
     shell:
         """
